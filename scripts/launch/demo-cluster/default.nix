{ localLib ? import ./../../../lib.nix
, stateDir ? localLib.maybeEnv "CARDANO_STATE_DIR" "./state-demo"
, config ? {}
, runWallet ? true
, runExplorer ? false
, numCoreNodes ? 4
, numRelayNodes ? 1
, system ? builtins.currentSystem
, pkgs ? import localLib.fetchNixPkgs { inherit system config; }
, gitrev ? localLib.commitIdFromGitRepo ./../../../.git
, ghcRuntimeArgs ? "-N2 -qg -A1m -I0 -T"
, additionalNodeArgs ? ""
, keepAlive ? true
}:

with localLib;

let
  executables =  {
    corenode = "${iohkPkgs.cardano-sl-node-static}/bin/cardano-node-simple";
<<<<<<< HEAD
    wallet = "${iohkPkgs.cardano-sl-wallet-new-static}/bin/cardano-node";
    integration-test = "${iohkPkgs.cardano-sl-wallet-new-static}/bin/cardano-integration-test";
=======
    wallet = "${iohkPkgs.cardano-sl-wallet-new}/bin/cardano-node";
    integration-test = "${iohkPkgs.cardano-sl-wallet-new}/bin/wal-integr-test";
>>>>>>> e24a7c11
    keygen = "${iohkPkgs.cardano-sl-tools}/bin/cardano-keygen";
    explorer = "${iohkPkgs.cardano-sl-explorer-static}/bin/cardano-explorer";
  };
  demoClusterDeps = with pkgs; (with iohkPkgs; [ jq coreutils pkgs.curl gnused openssl cardano-sl-tools cardano-sl-wallet-new cardano-sl-node-static ]);
  walletConfig = {
    inherit stateDir;
    topologyFile = walletTopologyFile;
  };
  demoWallet = pkgs.callPackage ./../connect-to-cluster ({ inherit gitrev; debug = false; environment = "demo"; } // walletConfig);
  ifWallet = localLib.optionalString (runWallet);
  ifKeepAlive = localLib.optionalString (keepAlive);
  iohkPkgs = import ./../../.. { inherit config system pkgs gitrev; };
  src = ./../../..;
  topologyFile = import ./make-topology.nix { inherit (pkgs) lib; cores = numCoreNodes; relays = numRelayNodes; };
  walletTopologyFile = builtins.toFile "wallet-topology.yaml" (builtins.toJSON {
    wallet = {
      relays = [ [ { addr = "127.0.0.1"; port = 3101; } ] ];
      valency = 1;
      fallbacks = 1;
    };
  });
  configFiles = pkgs.runCommand "cardano-config" {} ''
    mkdir -pv $out
    cd $out
    cp -vi ${iohkPkgs.cardano-sl.src + "/configuration.yaml"} configuration.yaml
    cp -vi ${iohkPkgs.cardano-sl.src + "/mainnet-genesis-dryrun-with-stakeholders.json"} mainnet-genesis-dryrun-with-stakeholders.json
    cp -vi ${iohkPkgs.cardano-sl.src + "/mainnet-genesis.json"} mainnet-genesis.json
  '';
in pkgs.writeScript "demo-cluster" ''
  #!${pkgs.stdenv.shell}
  export PATH=${pkgs.lib.makeBinPath demoClusterDeps}
  # Set to 0 (passing) by default. Tests using this cluster can set this variable
  # to force the `stop_cardano` function to exit with a different code.
  EXIT_STATUS=0
  function stop_cardano {
    trap "" INT TERM
    echo "Received TERM!"
    echo "Stopping Cardano core nodes"
    for pid in ''${core_pid[@]}
    do
      echo killing pid $pid
      kill $pid
    done
    for pid in ''${relay_pid[@]}
    do
      echo killing pid $pid
      kill $pid
    done
    ${ifWallet ''
      echo killing wallet pid $wallet_pid
    kill $wallet_pid
    ''}
    wait
    echo "Stopped all Cardano processes, exiting with code $EXIT_STATUS!"
    exit $EXIT_STATUS
  }
  system_start=$((`date +%s` + 15))
  echo "Using system start time "$system_start



  # Remove previous state
  rm -rf ${stateDir}
  mkdir -p ${stateDir}
  echo "Creating genesis keys..."
  cardano-keygen --system-start 0 generate-keys-by-spec --genesis-out-dir ${stateDir}/genesis-keys --configuration-file ${configFiles}/configuration.yaml

  trap "stop_cardano" INT TERM
  echo "Launching a demo cluster..."
  for i in {1..${builtins.toString numCoreNodes}}
  do
    node_args="--db-path ${stateDir}/core-db''${i} --rebuild-db --genesis-secret ''${i} --listen 127.0.0.1:300''${i} --json-log ${stateDir}/logs/node''${i}.json --logs-prefix ${stateDir}/logs --system-start $system_start --metrics +RTS -N2 -qg -A1m -I0 -T -RTS --node-id core''${i} --topology ${topologyFile} --configuration-file ${configFiles}/configuration.yaml"
    echo Launching core node $i with args: $node_args
    cardano-node-simple $node_args &> /dev/null &
    core_pid[$i]=$!

  done
  for i in {1..${builtins.toString numRelayNodes}}
  do
    node_args="--db-path ${stateDir}/relay-db''${i} --rebuild-db --listen 127.0.0.1:310''${i} --json-log ${stateDir}/logs/node''${i}.json --logs-prefix ${stateDir}/logs --system-start $system_start --metrics +RTS -N2 -qg -A1m -I0 -T -RTS --node-id relay''${i} --topology ${topologyFile} --configuration-file ${configFiles}/configuration.yaml"
    echo Launching relay node $i with args: $node_args
    cardano-node-simple $node_args &> /dev/null &
    relay_pid[$i]=$!

  done
  ${ifWallet ''
    export LC_ALL=C.UTF-8
    echo Launching wallet node: ${demoWallet}
    ${demoWallet} --runtime-args "--system-start $system_start" &> /dev/null &
    wallet_pid=$!
  ''}
  # Query node info until synced
  SYNCED=0
  while [[ $SYNCED != 100 ]]
  do
    PERC=$(curl --silent --cacert ${stateDir}/tls/client/ca.crt --cert ${stateDir}/tls/client/client.pem https://localhost:8090/api/v1/node-info | jq .data.syncProgress.quantity)
    if [[ $PERC == "100" ]]
    then
      echo Blockchain Synced: $PERC%
      SYNCED=100
    elif [[ $SYNCED -ge 20 ]]
    then
      echo Blockchain Syncing: $PERC%
      echo "Sync Failed, Exiting!"
      EXIT_STATUS=1
      stop_cardano
    else
      echo Blockchain Syncing: $PERC%
      SYNCED=$((SYNCED + 1))
      sleep 5
    fi
  done
  echo Blockchain Synced: $PERC%
  # import keys
  echo "Importing poor HD keys/wallet..."

  for i in {0..11}
  do
      echo "Importing key$i.sk ..."
      curl https://localhost:8090/api/wallets/keys \
      --cacert ${stateDir}/tls/client/ca.crt \
      --cert ${stateDir}/tls/client/client.pem \
      -X POST \
      -H 'cache-control: no-cache' \
      -H 'content-type: application/json' \
      -d "\"${stateDir}/genesis-keys/generated-keys/poor/key$i.sk\"" | jq .
  done
  ${ifKeepAlive ''
    sleep infinity
  ''}
''<|MERGE_RESOLUTION|>--- conflicted
+++ resolved
@@ -18,13 +18,8 @@
 let
   executables =  {
     corenode = "${iohkPkgs.cardano-sl-node-static}/bin/cardano-node-simple";
-<<<<<<< HEAD
     wallet = "${iohkPkgs.cardano-sl-wallet-new-static}/bin/cardano-node";
-    integration-test = "${iohkPkgs.cardano-sl-wallet-new-static}/bin/cardano-integration-test";
-=======
-    wallet = "${iohkPkgs.cardano-sl-wallet-new}/bin/cardano-node";
     integration-test = "${iohkPkgs.cardano-sl-wallet-new}/bin/wal-integr-test";
->>>>>>> e24a7c11
     keygen = "${iohkPkgs.cardano-sl-tools}/bin/cardano-keygen";
     explorer = "${iohkPkgs.cardano-sl-explorer-static}/bin/cardano-explorer";
   };
