{ environment ? "mainnet"
, localLib ? import ./../../../lib.nix
, stateDir ? localLib.maybeEnv "CARDANO_STATE_DIR" "state-${executable}-${environment}"
, config ? {}
, executable ? "wallet"
, topologyFile ? null
, system ? builtins.currentSystem
, pkgs ? import localLib.fetchNixPkgs { inherit system config; }
, gitrev ? localLib.commitIdFromGitRepo ./../../../.git
, walletListen ? "127.0.0.1:8090"
, walletDocListen ? "127.0.0.1:8091"
, ekgListen ? "127.0.0.1:8000"
, ghcRuntimeArgs ? "-N2 -qg -A1m -I0 -T"
, additionalNodeArgs ? ""
, confKey ? null
, relays ? null
, debug ? false
<<<<<<< HEAD
=======
, disableClientAuth ? false
>>>>>>> e24a7c11
, extraParams ? ""
}:

with localLib;

# TODO: DEVOPS-159: relays DNS should be more predictable
# TODO: DEVOPS-499: developer clusters based on runtime JSON
# TODO: DEVOPS-462: exchanges should use a different topology

let
  ifDebug = localLib.optionalString (debug);
<<<<<<< HEAD
=======
  ifDisableClientAuth = localLib.optionalString (disableClientAuth);
>>>>>>> e24a7c11
  environments = {
    mainnet = {
      relays = "relays.cardano-mainnet.iohk.io";
      confKey = "mainnet_full";
    };
    mainnet-staging = {
      relays = "relays.awstest.iohkdev.io";
      confKey = "mainnet_dryrun_full";
    };
    demo = {
      confKey = "dev";
      relays = "127.0.0.1";
    };
    override = {
      inherit relays confKey;
    };
  };
  executables =  {
    wallet = "${iohkPkgs.cardano-sl-wallet-new-static}/bin/cardano-node";
    explorer = "${iohkPkgs.cardano-sl-explorer-static}/bin/cardano-explorer";
  };
  ifWallet = localLib.optionalString (executable == "wallet");
  iohkPkgs = import ./../../../default.nix { inherit config system pkgs gitrev; };
  src = ./../../../.;
  topologyFileDefault = pkgs.writeText "topology-${environment}" ''
    wallet:
      relays: [[{ host: ${environments.${environment}.relays} }]]
      valency: 1
      fallbacks: 7
  '';
  configFiles = pkgs.runCommand "cardano-config" {} ''
    mkdir -pv $out
    cd $out
    cp -vi ${iohkPkgs.cardano-sl.src + "/configuration.yaml"} configuration.yaml
    cp -vi ${iohkPkgs.cardano-sl.src + "/mainnet-genesis-dryrun-with-stakeholders.json"} mainnet-genesis-dryrun-with-stakeholders.json
    cp -vi ${iohkPkgs.cardano-sl.src + "/mainnet-genesis.json"} mainnet-genesis.json
    cp -vi ${iohkPkgs.srcroot + "/log-configs/connect-to-cluster.yaml"} log-config-connect-to-cluster.yaml
    cp -vi ${if topologyFile != null then topologyFile else topologyFileDefault } topology.yaml
  '';
in pkgs.writeScript "${executable}-connect-to-${environment}" ''
  #!${pkgs.stdenv.shell} -e

  if [[ "$1" == "--delete-state" ]]; then
    echo "Deleting ${stateDir} ... "
    rm -Rf ${stateDir}
    shift
  fi
  if [[ "$1" == "--runtime-args" ]]; then
    RUNTIME_ARGS=$2
    shift 2
  else
    RUNTIME_ARGS=""
  fi

  echo "Keeping state in ${stateDir}"
  mkdir -p ${stateDir}/logs

  echo "Launching a node connected to '${environment}' ..."
  ${ifWallet ''
  export LC_ALL=en_GB.UTF-8
  export LANG=en_GB.UTF-8
  if [ ! -d ${stateDir}/tls ]; then
    mkdir -p ${stateDir}/tls/server && mkdir -p ${stateDir}/tls/client
    ${iohkPkgs.cardano-sl-tools}/bin/cardano-x509-certificates   \
      --server-out-dir ${stateDir}/tls/server                    \
      --clients-out-dir ${stateDir}/tls/client                   \
      --configuration-key ${environments.${environment}.confKey} \
      --configuration-file ${configFiles}/configuration.yaml
  fi
  ''}

  ${executables.${executable}}                                     \
    --configuration-file ${configFiles}/configuration.yaml         \
    --configuration-key ${environments.${environment}.confKey}     \
    ${ ifWallet "--tlscert ${stateDir}/tls/server/server.crt"}     \
    ${ ifWallet "--tlskey ${stateDir}/tls/server/server.key"}      \
    ${ ifWallet "--tlsca ${stateDir}/tls/server/ca.crt"}           \
    ${ ifWallet "--no-client-auth"}                                \
    --log-config ${configFiles}/log-config-connect-to-cluster.yaml \
    --topology "${configFiles}/topology.yaml"                      \
    --logs-prefix "${stateDir}/logs"                               \
    --db-path "${stateDir}/db"   ${extraParams}                    \
    ${ ifWallet "--wallet-db-path '${stateDir}/wallet-db'"}        \
    ${ ifDebug "--wallet-debug"}                                   \
<<<<<<< HEAD
=======
    ${ ifDisableClientAuth "--no-client-auth"}                     \
>>>>>>> e24a7c11
    --keyfile ${stateDir}/secret.key                               \
    ${ ifWallet "--wallet-address ${walletListen}" }               \
    ${ ifWallet "--wallet-doc-address ${walletDocListen}" }        \
    --ekg-server ${ekgListen} --metrics                            \
    +RTS ${ghcRuntimeArgs} -RTS                                    \
    ${additionalNodeArgs}                                          \
    $RUNTIME_ARGS
''<|MERGE_RESOLUTION|>--- conflicted
+++ resolved
@@ -15,10 +15,7 @@
 , confKey ? null
 , relays ? null
 , debug ? false
-<<<<<<< HEAD
-=======
 , disableClientAuth ? false
->>>>>>> e24a7c11
 , extraParams ? ""
 }:
 
@@ -30,10 +27,7 @@
 
 let
   ifDebug = localLib.optionalString (debug);
-<<<<<<< HEAD
-=======
   ifDisableClientAuth = localLib.optionalString (disableClientAuth);
->>>>>>> e24a7c11
   environments = {
     mainnet = {
       relays = "relays.cardano-mainnet.iohk.io";
@@ -52,7 +46,7 @@
     };
   };
   executables =  {
-    wallet = "${iohkPkgs.cardano-sl-wallet-new-static}/bin/cardano-node";
+    wallet = "${iohkPkgs.cardano-sl-wallet-new}/bin/cardano-node";
     explorer = "${iohkPkgs.cardano-sl-explorer-static}/bin/cardano-explorer";
   };
   ifWallet = localLib.optionalString (executable == "wallet");
@@ -111,17 +105,13 @@
     ${ ifWallet "--tlscert ${stateDir}/tls/server/server.crt"}     \
     ${ ifWallet "--tlskey ${stateDir}/tls/server/server.key"}      \
     ${ ifWallet "--tlsca ${stateDir}/tls/server/ca.crt"}           \
-    ${ ifWallet "--no-client-auth"}                                \
     --log-config ${configFiles}/log-config-connect-to-cluster.yaml \
     --topology "${configFiles}/topology.yaml"                      \
     --logs-prefix "${stateDir}/logs"                               \
     --db-path "${stateDir}/db"   ${extraParams}                    \
     ${ ifWallet "--wallet-db-path '${stateDir}/wallet-db'"}        \
     ${ ifDebug "--wallet-debug"}                                   \
-<<<<<<< HEAD
-=======
     ${ ifDisableClientAuth "--no-client-auth"}                     \
->>>>>>> e24a7c11
     --keyfile ${stateDir}/secret.key                               \
     ${ ifWallet "--wallet-address ${walletListen}" }               \
     ${ ifWallet "--wallet-doc-address ${walletDocListen}" }        \
