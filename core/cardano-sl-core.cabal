name:                cardano-sl-core
version:             1.3.0
synopsis:            Cardano SL - core
description:         Cardano SL - core
license:             MIT
license-file:        LICENSE
author:              Serokell
maintainer:          hi@serokell.io
copyright:           2016 IOHK
category:            Currency
build-type:          Simple
extra-source-files:  README.md
cabal-version:       >=1.10

flag asserts
  default:     True
  manual:      True

library
  hs-source-dirs:      src
  exposed-modules:
                       Pos.Aeson.Core
                       Pos.Aeson.Core.Configuration
                       Pos.Aeson.Fee
                       Pos.Aeson.Genesis

                       Pos.Core
                       Pos.Core.Binary
                       Pos.Core.Chrono
                       Pos.Core.Limits

                       Pos.Core.ProtocolConstants

                       Pos.Core.NetworkAddress

                       Pos.Core.Block
                       Pos.Core.Block.Blockchain
                       Pos.Core.Block.Genesis
                       Pos.Core.Block.Main
                       Pos.Core.Block.Union
                       Pos.Core.Block.Constructors

                       Pos.Core.Common
                       Pos.Core.Configuration
                       Pos.Core.Constants
                       Pos.Core.Context
                       Pos.Core.Delegation
                       Pos.Core.Genesis

                       -- JsonLog (moved from networking in
                       -- the `sinbin` shuffle). All modules
                       -- must be exposed so that `networking`
                       -- can import & re-export them.
                       Pos.Core.JsonLog
                       Pos.Core.JsonLog.CanJsonLog
                       Pos.Core.JsonLog.Event
                       Pos.Core.JsonLog.JsonLogT
                       Pos.Core.JsonLog.LogEvents

                       -- Mockable (moved from networking in
                       -- the `sinbin` shuffle). All modules
                       -- must be exposed so that `networking`
                       -- can import & re-export them.
                       Pos.Core.Mockable
                       Pos.Core.Mockable.Channel
                       Pos.Core.Mockable.Class
                       Pos.Core.Mockable.Concurrent
                       Pos.Core.Mockable.CurrentTime
                       Pos.Core.Mockable.Instances
                       Pos.Core.Mockable.Monad
                       Pos.Core.Mockable.Production
                       Pos.Core.Mockable.SharedAtomic
                       Pos.Core.Mockable.SharedExclusive
                       Pos.Core.Mockable.Metrics

                       Pos.Core.Reporting

                       Pos.Core.Script
                       Pos.Core.Slotting
                       Pos.Core.StateLock
                       Pos.Core.Ssc
                       Pos.Core.Txp
                       Pos.Core.Update

                       Pos.Core.Util.LogSafe
                       Pos.Core.Util.TimeLimit

                       Pos.Data.Attributes
                       Pos.Exception
                       Pos.Merkle

                       Pos.System.Metrics.Constants

  other-modules:
                       -- Binary
                       Pos.Core.Binary.Orphans

                       -- Block
                       Pos.Core.Block.Genesis.Lens
                       Pos.Core.Block.Genesis.Instances
                       Pos.Core.Block.Genesis.Types
                       Pos.Core.Block.Main.Lens
                       Pos.Core.Block.Main.Instances
                       Pos.Core.Block.Main.Types
                       Pos.Core.Block.Union.Instances
                       Pos.Core.Block.Union.Types

                       -- Common
                       Pos.Core.Common.AddrAttributes
                       Pos.Core.Common.Address
                       Pos.Core.Common.AddressHash
                       Pos.Core.Common.AddrSpendingData
                       Pos.Core.Common.AddrStakeDistribution
                       Pos.Core.Common.BlockCount
                       Pos.Core.Common.ChainDifficulty
                       Pos.Core.Common.Coeff
                       Pos.Core.Common.Coin
                       Pos.Core.Common.CoinPortion
                       Pos.Core.Common.Script
                       Pos.Core.Common.SharedSeed
                       Pos.Core.Common.SlotLeaders
                       Pos.Core.Common.StakeholderId
                       Pos.Core.Common.Stakes
                       Pos.Core.Common.TxFeePolicy
                       Pos.Core.Common.TxSizeLinear

                       -- Configuration
                       Pos.Core.Configuration.BlockVersionData
                       Pos.Core.Configuration.Core
                       Pos.Core.Configuration.GeneratedSecrets
                       Pos.Core.Configuration.GenesisData
                       Pos.Core.Configuration.GenesisHash
                       Pos.Core.Configuration.Protocol

                       -- Context
                       Pos.Core.Context.PrimaryKey

                       -- Delegation
                       Pos.Core.Delegation.HeavyDlgIndex
                       Pos.Core.Delegation.LightDlgIndices
                       Pos.Core.Delegation.Payload
                       Pos.Core.Delegation.Proof

                       -- Genesis
                       Pos.Core.Genesis.Canonical
                       Pos.Core.Genesis.Generate
                       Pos.Core.Genesis.AvvmBalances
                       Pos.Core.Genesis.Data
                       Pos.Core.Genesis.Delegation
                       Pos.Core.Genesis.Initializer
                       Pos.Core.Genesis.NonAvvmBalances
                       Pos.Core.Genesis.ProtocolConstants
                       Pos.Core.Genesis.Spec
                       Pos.Core.Genesis.VssCertificatesMap
                       Pos.Core.Genesis.WStakeholders

                       -- Slotting
                       Pos.Core.Slotting.EpochIndex
                       Pos.Core.Slotting.EpochOrSlot
                       Pos.Core.Slotting.LocalSlotIndex
                       Pos.Core.Slotting.SlotCount
                       Pos.Core.Slotting.SlotId
                       Pos.Core.Slotting.TimeDiff
                       Pos.Core.Slotting.Timestamp
                       Pos.Core.Slotting.Class
                       Pos.Core.Slotting.MemState
                       Pos.Core.Slotting.Types
                       Pos.Core.Slotting.Util

                       -- Reporting
                       Pos.Core.Reporting.MemState
                       Pos.Core.Reporting.Methods
                       Pos.Core.Reporting.Metrics

                       -- SSC
                       Pos.Core.Ssc.Commitment
                       Pos.Core.Ssc.CommitmentsMap
                       Pos.Core.Ssc.Opening
                       Pos.Core.Ssc.OpeningsMap
                       Pos.Core.Ssc.CommitmentAndOpening
                       Pos.Core.Ssc.Payload
                       Pos.Core.Ssc.Proof
                       Pos.Core.Ssc.SharesDistribution
                       Pos.Core.Ssc.SharesMap
                       Pos.Core.Ssc.VssCertificate
                       Pos.Core.Ssc.VssCertificatesMap

                       -- Txp
                       Pos.Core.Txp.Tx
                       Pos.Core.Txp.TxAux
                       Pos.Core.Txp.TxMsg
                       Pos.Core.Txp.TxOutAux
                       Pos.Core.Txp.TxPayload
                       Pos.Core.Txp.TxProof
                       Pos.Core.Txp.TxWitness
                       Pos.Core.Txp.Undo

                       -- Update
                       Pos.Core.Update.ApplicationName
                       Pos.Core.Update.BlockVersion
                       Pos.Core.Update.BlockVersionData
                       Pos.Core.Update.BlockVersionModifier
                       Pos.Core.Update.Data
                       Pos.Core.Update.Payload
                       Pos.Core.Update.Proof
                       Pos.Core.Update.Proposal
                       Pos.Core.Update.SoftforkRule
                       Pos.Core.Update.SoftwareVersion
                       Pos.Core.Update.SystemTag
                       Pos.Core.Update.Vote
                       Pos.Core.Update.VoteId

  build-depends:       aeson
                     , aeson-options
                     , ansi-terminal
                     , async
                     , base
                     , base58-bytestring
                     , bytestring
                     , Cabal
                     , canonical-json
                     , cardano-report-server >= 0.4.5
                     , cardano-sl-binary
                     , cardano-sl-crypto
                     , cardano-sl-util
                     , cborg
                     , cereal
                     , containers
                     , cryptonite
                     , data-default
                     , deepseq
                     , deriving-compat
                     , ekg-core
                     , ether >= 0.5
                     , exceptions
                     , extra
                     , filepath
                     , fmt
                     , formatting
                     , hashable
                     , lens
<<<<<<< HEAD
=======
                     , log-warper >= 1.0.3
                     , parsec
>>>>>>> 66fe2e10
                     , memory
                     , mmorph
                     , monad-control
                     , mtl
                     , plutus-prototype
                     , random
                     , reflection
                     , resourcet
                     , safecopy
                     , safe-exceptions
                     , serokell-util
                     , stm
                     , template-haskell
                     , text
                     , th-lift-instances
                     , time
                     , time-units
                     , transformers
                     , transformers-base
                     , transformers-lift
                     , universum
                     , unliftio-core
                     , unordered-containers
                     , vector

  default-language:    Haskell2010

  default-extensions:  DeriveDataTypeable
                       DeriveGeneric
                       GeneralizedNewtypeDeriving
                       StandaloneDeriving
                       FlexibleContexts
                       FlexibleInstances
                       MultiParamTypeClasses
                       FunctionalDependencies
                       DefaultSignatures
                       InstanceSigs
                       NoImplicitPrelude
                       OverloadedStrings
                       RankNTypes
                       RecordWildCards
                       TypeApplications
                       TypeFamilies
                       TupleSections
                       ViewPatterns
                       LambdaCase
                       MultiWayIf
                       ConstraintKinds
                       UndecidableInstances
                       BangPatterns
                       TemplateHaskell
                       ScopedTypeVariables
                       MonadFailDesugaring

  ghc-options:
                       -O2
                       -Wall

  build-tools: cpphs >= 1.19
  ghc-options: -pgmP cpphs -optP --cpp
  if flag(asserts)
    cpp-options: -DASSERTS_ON

test-suite test
  main-is:             test.hs
  hs-source-dirs:      test
  default-language:    Haskell2010
  type:                exitcode-stdio-1.0

  other-modules:
                       Spec
                       Test.Pos.Core.AddressSpec
                       Test.Pos.Core.Bi
                       Test.Pos.Core.CborSpec
                       Test.Pos.Core.Chrono
                       Test.Pos.Core.ChronoSpec
                       Test.Pos.Core.CoinSpec
                       Test.Pos.Core.EnumEmpTest
                       Test.Pos.Core.Gen
                       Test.Pos.Core.Json
                       Test.Pos.Core.LimitsSpec
                       Test.Pos.Core.SeedSpec
                       Test.Pos.Core.SlottingSpec

                       Test.Pos.Core.Arbitrary
                       Test.Pos.Core.Arbitrary.Slotting
                       Test.Pos.Core.Arbitrary.Unsafe

  build-depends:       aeson
                     , base
                     , base16-bytestring
                     , bytestring
                     , cardano-crypto
                     , cardano-sl-binary
                     , cardano-sl-binary-test
                     , cardano-sl-core
                     , cardano-sl-crypto
                     , cardano-sl-crypto-test
                     , cardano-sl-util
                     , cardano-sl-util-test
                     , containers
                     , cryptonite
                     , deepseq
                     , ed25519
                     , formatting
                     , generic-arbitrary
                     , hedgehog
                     , hspec
                     , hedgehog
                     , pvss
                     , QuickCheck
                     , quickcheck-instances
                     , random
                     , serokell-util >= 0.1.3.4
                     , text
                     , time-units
                     , universum >= 0.1.11
                     , unordered-containers
                     , vector

  ghc-options:
                       -threaded
                       -rtsopts
                       -Wall


  -- linker speed up for linux
  if os(linux)
    ghc-options:       -optl-fuse-ld=gold
    ld-options:        -fuse-ld=gold

  default-extensions:   DeriveDataTypeable
                        DeriveGeneric
                        GeneralizedNewtypeDeriving
                        StandaloneDeriving
                        FlexibleContexts
                        FlexibleInstances
                        MultiParamTypeClasses
                        FunctionalDependencies
                        DefaultSignatures
                        NoImplicitPrelude
                        OverloadedStrings
                        RecordWildCards
                        TypeApplications
                        TupleSections
                        ViewPatterns
                        LambdaCase
                        MultiWayIf
                        ConstraintKinds
                        UndecidableInstances
                        BangPatterns
                        TemplateHaskell
                        ScopedTypeVariables
                        GADTs
                        MonadFailDesugaring

  build-tools: cpphs >= 1.19
  ghc-options: -pgmP cpphs -optP --cpp<|MERGE_RESOLUTION|>--- conflicted
+++ resolved
@@ -82,7 +82,6 @@
                        Pos.Core.Txp
                        Pos.Core.Update
 
-                       Pos.Core.Util.LogSafe
                        Pos.Core.Util.TimeLimit
 
                        Pos.Data.Attributes
@@ -238,12 +237,9 @@
                      , fmt
                      , formatting
                      , hashable
+                     , katip
                      , lens
-<<<<<<< HEAD
-=======
-                     , log-warper >= 1.0.3
                      , parsec
->>>>>>> 66fe2e10
                      , memory
                      , mmorph
                      , monad-control
@@ -271,32 +267,32 @@
 
   default-language:    Haskell2010
 
-  default-extensions:  DeriveDataTypeable
+  default-extensions:  BangPatterns
+                       ConstraintKinds
+                       DefaultSignatures
+                       DeriveDataTypeable
                        DeriveGeneric
-                       GeneralizedNewtypeDeriving
-                       StandaloneDeriving
                        FlexibleContexts
                        FlexibleInstances
+                       FunctionalDependencies
+                       GeneralizedNewtypeDeriving
+                       InstanceSigs
+                       LambdaCase
+                       MonadFailDesugaring
                        MultiParamTypeClasses
-                       FunctionalDependencies
-                       DefaultSignatures
-                       InstanceSigs
+                       MultiWayIf
                        NoImplicitPrelude
                        OverloadedStrings
                        RankNTypes
                        RecordWildCards
+                       ScopedTypeVariables
+                       StandaloneDeriving
+                       TemplateHaskell
+                       TupleSections
                        TypeApplications
                        TypeFamilies
-                       TupleSections
+                       UndecidableInstances
                        ViewPatterns
-                       LambdaCase
-                       MultiWayIf
-                       ConstraintKinds
-                       UndecidableInstances
-                       BangPatterns
-                       TemplateHaskell
-                       ScopedTypeVariables
-                       MonadFailDesugaring
 
   ghc-options:
                        -O2
