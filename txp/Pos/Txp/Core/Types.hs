-- | Core types of Txp component, i. e. types which actually form
-- block or are used by other components.

module Pos.Txp.Core.Types
       ( TxId

       -- * Witness
       , TxInWitness (..)
       , TxWitness
       , TxOutDistribution
       , TxDistribution (..)
       , TxSigData (..)
       , TxSig

       -- * Tx parts
       , UtxoTxIn (..)
       , TxIn (..)
       , TxOut (..)
       , _TxOut
       , TxOutAux (..)
       , TxAttributes
       , isTxInUnknown

       -- * Tx
       , Tx (..)
       , TxAux (..)
       , mkTx
       , txInputs
       , txOutputs
       , txAttributes
       , txF
       , txaF

       -- * Payload and proof
       , TxProof (..)
       , TxPayload (..)
       , mkTxPayload
       , txpTxs
       , txpWitnesses
       , txpDistributions

       -- * Undo
       , TxUndo
       , TxpUndo

       -- * Block message
       ) where

import           Control.Lens         (makeLenses, makePrisms)
import           Data.Hashable        (Hashable)
import           Data.Text.Buildable  (Buildable)
import qualified Data.Text.Buildable  as Buildable
import           Data.Vector          (Vector)
import           Formatting           (Format, bprint, build, builder, formatToString,
                                       int, later, sformat, (%))
import           Serokell.Util.Base16 (base16F)
import           Serokell.Util.Text   (listBuilderJSON, listJson, listJsonIndent,
                                       pairBuilder)
import           Serokell.Util.Verify (VerificationRes (..), verResSingleF, verifyGeneric)
import           Universum

import           Pos.Binary.Class     (Bi)
import           Pos.Binary.Core      ()
import           Pos.Binary.Crypto    ()
import           Pos.Core             (Address (..), Coin, Script, StakeholderId,
                                       addressHash, coinF, mkCoin)
import           Pos.Crypto           (Hash, PublicKey, RedeemPublicKey, RedeemSignature,
                                       Signature, hash, shortHashF)
import           Pos.Data.Attributes  (Attributes, areAttributesKnown)
import           Pos.Merkle           (MerkleRoot, MerkleTree, mkMerkleTree)

-- | Represents transaction identifier as 'Hash' of 'Tx'.
type TxId = Hash Tx

----------------------------------------------------------------------------
-- Witness
----------------------------------------------------------------------------

-- | Data that is being signed when creating a TxSig.
data TxSigData = TxSigData
    { -- | Transaction that we're signing
      txSigTxHash      :: !(Hash Tx)
      -- | Distribution of the transaction
    , txSigTxDistrHash :: !(Hash TxDistribution)
    }
    deriving (Eq, Show, Generic, Typeable)

-- | 'Signature' of addrId.
type TxSig = Signature TxSigData

-- | A witness for a single input.
data TxInWitness
    = PkWitness { twKey :: !PublicKey
                , twSig :: !TxSig }
    | ScriptWitness { twValidator :: !Script
                    , twRedeemer  :: !Script }
    | RedeemWitness { twRedeemKey :: !RedeemPublicKey
                    , twRedeemSig :: !(RedeemSignature TxSigData) }
    | UnknownWitnessType !Word8 !ByteString
    deriving (Eq, Show, Generic, Typeable)

instance Hashable TxInWitness

instance Buildable TxInWitness where
    build (PkWitness key sig) =
        bprint ("PkWitness: key = "%build%", key hash = "%shortHashF%
                ", sig = "%build) key (addressHash key) sig
    build (ScriptWitness val red) =
        bprint ("ScriptWitness: "%
                "validator hash = "%shortHashF%", "%
                "redeemer hash = "%shortHashF) (hash val) (hash red)
    build (RedeemWitness key sig) =
        bprint ("PkWitness: key = "%build%", sig = "%build) key sig
    build (UnknownWitnessType t bs) =
        bprint ("UnknownWitnessType "%build%" "%base16F) t bs

instance NFData TxInWitness

-- | A witness is a proof that a transaction is allowed to spend the funds it
-- spends (by providing signatures, redeeming scripts, etc). A separate proof
-- is provided for each input.
type TxWitness = Vector TxInWitness

-- | Distribution of stake associated with one of transaction's
-- outputs. This stake is used mostly by LRC (including
-- follow-the-satoshi algorithm).  Sum of coins in the list should be
-- the same as `txOutValue` of corresponding output.
type TxOutDistribution = [(StakeholderId, Coin)]

-- | Distribution of "fake" stake that follow-the-satoshi would use
-- for a particular transaction.  Length of stored list must be same
-- as length of '_txOutputs' of corresponding transaction.
newtype TxDistribution = TxDistribution
    { getTxDistribution :: NonEmpty TxOutDistribution
    } deriving (Eq, Show, Generic, Typeable)

instance Buildable TxDistribution where
    build (TxDistribution x) =
        listBuilderJSON . map (listBuilderJSON . map pairBuilder) $ x

instance NFData TxDistribution

----------------------------------------------------------------------------
-- Tx parts
----------------------------------------------------------------------------

<<<<<<< HEAD
-- | Transaction utxo input.
data UtxoTxIn = UtxoTxIn
=======
-- | Transaction arbitrary input.
data TxIn
    = TxInUtxo
>>>>>>> f9919c46
    { -- | Which transaction's output is used
      txInHash  :: !TxId
      -- | Index of the output in transaction's outputs
    , txInIndex :: !Word32
    }
    | TxInUnknown !Word8 !ByteString
    deriving (Eq, Ord, Generic, Show, Typeable)

instance Hashable UtxoTxIn

instance Buildable UtxoTxIn where
    build UtxoTxIn {..} = bprint ("UtxoTxIn "%shortHashF%" #"%int) txInHash txInIndex

instance NFData UtxoTxIn

-- | Transaction arbitrary input.
data TxIn
    = TxInUtxo !UtxoTxIn
    | TxInUnknown !Word8 !ByteString
    deriving (Eq, Ord, Generic, Show, Typeable)

instance Hashable TxIn

instance Buildable TxIn where
<<<<<<< HEAD
    build (TxInUtxo utxoTxIn) = bprint ("TxInUtxo: "%build) utxoTxIn
    build (TxInUnknown tag bs) = bprint ("TxInUnknown: "%build%" "%base16F) tag bs
=======
    build TxInUtxo {..} = bprint ("TxInUtxo "%shortHashF%" #"%int) txInHash txInIndex
    build (TxInUnknown tag bs) = bprint ("TxInUnknown "%int%" "%base16F) tag bs
>>>>>>> f9919c46

instance NFData TxIn

isTxInUnknown :: TxIn -> Bool
isTxInUnknown (TxInUnknown _ _) = True
isTxInUnknown _ = False

-- | Transaction output.
data TxOut = TxOut
    { txOutAddress :: !Address
    , txOutValue   :: !Coin
    } deriving (Eq, Ord, Generic, Show, Typeable)

instance Hashable TxOut

instance Buildable TxOut where
    build TxOut {..} =
        bprint ("TxOut "%coinF%" -> "%build) txOutValue txOutAddress

instance NFData TxOut

-- | Transaction output and auxilary data corresponding to it.
-- [CSL-366] Add more data.
data TxOutAux = TxOutAux
    { toaOut   :: !TxOut             -- ^ Tx output
    , toaDistr :: !TxOutDistribution -- ^ Stake distribution
                                     -- associated with output
    } deriving (Generic, Show, Eq, Ord)

instance Buildable TxOutAux where
    build (TxOutAux out distr) =
        bprint ("{txout = "%build%", distr = "%listJson%"}")
               out (map pairBuilder distr)

instance NFData TxOutAux

-- | Represents transaction attributes: map from 1-byte integer to
-- arbitrary-type value. To be used for extending transaction with new
-- fields via softfork.
type TxAttributes = Attributes ()

----------------------------------------------------------------------------
-- Tx
----------------------------------------------------------------------------

-- | Transaction.
--
-- NB: transaction witnesses are stored separately.
data Tx = UnsafeTx
    { _txInputs     :: !(NonEmpty TxIn)  -- ^ Inputs of transaction.
    , _txOutputs    :: !(NonEmpty TxOut) -- ^ Outputs of transaction.
    , _txAttributes :: !TxAttributes     -- ^ Attributes of transaction
    } deriving (Eq, Ord, Generic, Show, Typeable)

makeLenses ''Tx

-- | Transaction + auxiliary data
data TxAux = TxAux
    { taTx           :: !Tx
    , taWitness      :: !TxWitness
    , taDistribution :: !TxDistribution
    } deriving (Generic, Show, Eq)

instance Hashable Tx

instance Bi Tx => Buildable Tx where
    build tx@(UnsafeTx{..}) =
        bprint
            ("Tx "%build%
             " with inputs "%listJson%", outputs: "%listJson % builder)
            (hash tx) _txInputs _txOutputs attrsBuilder
      where
        attrs = _txAttributes
        attrsBuilder | areAttributesKnown attrs = mempty
                     | otherwise = bprint (", attributes: "%build) attrs

instance NFData Tx

-- | Specialized formatter for 'Tx'.
txF :: Bi Tx => Format r (Tx -> r)
txF = build

-- | Specialized formatter for 'TxAux'.
txaF :: Bi Tx => Format r (TxAux -> r)
txaF = later $ \(TxAux tx w d) ->
    bprint (build%"\n"%
            "witnesses: "%listJsonIndent 4%"\n"%
            "distribution: "%build) tx w d

instance Bi Tx => Buildable TxAux where
    build = bprint txaF

-- | Create valid Tx or fail.
-- Verify inputs and outputs are non empty; have enough coins.
mkTx
    :: MonadFail m
    => NonEmpty TxIn -> NonEmpty TxOut -> TxAttributes -> m Tx
mkTx inputs outputs attrs =
    case verRes of
        VerSuccess -> pure $ UnsafeTx inputs outputs attrs
        failure    -> fail $ formatToString verResSingleF failure
  where
    verRes =
        verifyGeneric $
        concat $ zipWith outputPredicates [0 ..] $ toList outputs
    outputPredicates (i :: Word) TxOut {..} =
        [ ( txOutValue > mkCoin 0
          , sformat
                ("output #"%int%" has non-positive value: "%coinF)
                i txOutValue)
        ]

----------------------------------------------------------------------------
-- Payload and proof
----------------------------------------------------------------------------

data TxProof = TxProof
    { txpNumber            :: !Word32
    , txpRoot              :: !(MerkleRoot Tx)
    , txpWitnessesHash     :: !(Hash [TxWitness])
    , txpDistributionsHash :: !(Hash [TxDistribution])
    } deriving (Show, Eq, Generic)

instance NFData TxProof

-- | Payload of Txp component which is part of main block. Constructor
-- is unsafe, because it lets one create invalid payload, for example
-- with different number of transactions and witnesses.
data TxPayload = UnsafeTxPayload
    { -- | Transactions are the main payload.
      _txpTxs           :: !(MerkleTree Tx)
    , -- | Witnesses for each transaction. The length of this field is
      -- checked during deserialisation; we can't put witnesses into the same
      -- Merkle tree with transactions, as the whole point of SegWit is to
      -- separate transactions and witnesses.
      --
      -- TODO: should they be put into a separate Merkle tree or left as
      -- a list?
      _txpWitnesses     :: ![TxWitness]
    , -- | Stake distribution for each transaction. Follow-the-satoshi will
      -- use this information to decide who “owns” which satoshi, even though
      -- in reality we don't know it for e.g. P2SH transactions. So, one of
      -- the reasons we need distributions is that we want (potential)
      -- receivers of P2SH funds to count as stakeholders, though there are
      -- also other things distributions are useful for.
      _txpDistributions :: ![TxDistribution]
    } deriving (Show, Eq, Generic)

instance NFData TxPayload

makeLenses ''TxPayload

-- | Smart constructor of 'TxPayload' which can fail if some
-- invariants are violated.
--
-- Currently there are two invariants:
-- • number of txs must be same as number of witnesses and
--   number of distributions;
-- • each distribution must have the same number of elements as
--   number of outputs in corresponding transaction.
mkTxPayload
    :: (Bi Tx, MonadFail m)
    => [TxAux] -> m TxPayload
mkTxPayload txws = do
    let (txs, _txpWitnesses, _txpDistributions) =
            unzip3 . map (liftA3 (,,) taTx taWitness taDistribution) $ txws
    let _txpTxs = mkMerkleTree txs
    let payload = UnsafeTxPayload {..}
    mapM_ checkLen (zip3 [0 ..] txs _txpDistributions) $> payload
  where
    checkLen
        :: MonadFail m
        => (Int, Tx, TxDistribution) -> m ()
    checkLen (i, tx, ds) = do
        let lenOut = length (_txOutputs tx)
            lenDist = length (getTxDistribution ds)
        when (lenOut /= lenDist) $ fail $
            formatToString
                ("mkTxPayload: amount of outputs ("%int%") of tx "%
                 "#"%int%" /= amount of distributions " %
                 "for this tx ("%int%")")
                lenOut i lenDist

----------------------------------------------------------------------------
-- Undo
----------------------------------------------------------------------------

-- | Particular undo needed for transactions
-- Just means we know transaction input, hence know TxOutAux corresponding to it,
-- Nothing otherwise.
type TxUndo = NonEmpty (Maybe TxOutAux)

type TxpUndo = [TxUndo]

----------------------------------------------------------------------------
-- TH instances
----------------------------------------------------------------------------

makePrisms ''TxOut<|MERGE_RESOLUTION|>--- conflicted
+++ resolved
@@ -13,7 +13,6 @@
        , TxSig
 
        -- * Tx parts
-       , UtxoTxIn (..)
        , TxIn (..)
        , TxOut (..)
        , _TxOut
@@ -144,14 +143,9 @@
 -- Tx parts
 ----------------------------------------------------------------------------
 
-<<<<<<< HEAD
--- | Transaction utxo input.
-data UtxoTxIn = UtxoTxIn
-=======
 -- | Transaction arbitrary input.
 data TxIn
     = TxInUtxo
->>>>>>> f9919c46
     { -- | Which transaction's output is used
       txInHash  :: !TxId
       -- | Index of the output in transaction's outputs
@@ -160,35 +154,17 @@
     | TxInUnknown !Word8 !ByteString
     deriving (Eq, Ord, Generic, Show, Typeable)
 
-instance Hashable UtxoTxIn
-
-instance Buildable UtxoTxIn where
-    build UtxoTxIn {..} = bprint ("UtxoTxIn "%shortHashF%" #"%int) txInHash txInIndex
-
-instance NFData UtxoTxIn
-
--- | Transaction arbitrary input.
-data TxIn
-    = TxInUtxo !UtxoTxIn
-    | TxInUnknown !Word8 !ByteString
-    deriving (Eq, Ord, Generic, Show, Typeable)
-
 instance Hashable TxIn
 
 instance Buildable TxIn where
-<<<<<<< HEAD
-    build (TxInUtxo utxoTxIn) = bprint ("TxInUtxo: "%build) utxoTxIn
-    build (TxInUnknown tag bs) = bprint ("TxInUnknown: "%build%" "%base16F) tag bs
-=======
     build TxInUtxo {..} = bprint ("TxInUtxo "%shortHashF%" #"%int) txInHash txInIndex
     build (TxInUnknown tag bs) = bprint ("TxInUnknown "%int%" "%base16F) tag bs
->>>>>>> f9919c46
 
 instance NFData TxIn
 
 isTxInUnknown :: TxIn -> Bool
 isTxInUnknown (TxInUnknown _ _) = True
-isTxInUnknown _ = False
+isTxInUnknown _                 = False
 
 -- | Transaction output.
 data TxOut = TxOut
