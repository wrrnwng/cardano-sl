{-# LANGUAGE RankNTypes   #-}
{-# LANGUAGE TypeFamilies #-}

-- | Logic for local processing of transactions.
-- Local transaction is a transaction which has not yet been added to the blockchain.

module Pos.Txp.Logic.Local
       ( TxpProcessTransactionMode
       , txProcessTransaction
       , txProcessTransactionNoLock
       , txNormalize
       , txGetPayload

       -- * Utils for transaction processing and mempool normalization
       , txProcessTransactionAbstract
       , txNormalizeAbstract
       ) where

import           Universum

import qualified Control.Concurrent.STM as STM
import           Control.Monad.Except (mapExceptT, runExceptT, throwError)
import           Control.Monad.Morph (generalize, hoist)
import           Data.Default (Default (def))
import qualified Data.HashMap.Strict as HM
import           Formatting (build, sformat, (%))
<<<<<<< HEAD
import           System.Wlog (NamedPureLogger, WithLogger, launchNamedPureLog, logDebug, logError,
                              logWarning)
=======
import           JsonLog (CanJsonLog (..))
import           System.Wlog (NamedPureLogger, WithLogger, logDebug, logError, logWarning)
>>>>>>> 56932993

import           Pos.Core (BlockVersionData, EpochIndex, HeaderHash, siEpoch)
import           Pos.Core.Txp (TxAux (..), TxId, TxUndo)
import           Pos.Crypto (WithHash (..))
import           Pos.DB.Class (MonadGState (..))
import qualified Pos.DB.GState.Common as GS
import           Pos.Reporting (reportError)
import           Pos.Slotting (MonadSlots (..))
import           Pos.StateLock (Priority (..), StateLock, StateLockMetrics, withStateLock)
<<<<<<< HEAD
import           Pos.Txp.Logic.Common (buildUtxo)
import           Pos.Txp.MemState (GenericTxpLocalData (..), MempoolExt, MonadTxpMem,
                                   TxpLocalWorkMode, getLocalTxsMap, getLocalUndos, getMemPool,
                                   getTxpExtra, getUtxoModifier, setTxpLocalData, withTxpLocalData,
                                   withTxpLocalDataLog)
import           Pos.Txp.Toil (ExtendedLocalToilM, LocalToilState (..), MemPool,
                               ToilVerFailure (..), UndoMap, Utxo, UtxoLookup, UtxoModifier,
                               extendLocalToilM, mpLocalTxs, normalizeToil, processTx, utxoToLookup)
=======
import           Pos.Txp.MemState (GenericTxpLocalData (..), GenericTxpLocalDataPure, MempoolExt,
                                   MemPoolModifyReason (..),
                                   MonadTxpMem, TxpLocalWorkMode, askTxpMem, getLocalTxsMap,
                                   getUtxoModifier, modifyTxpLocalData, setTxpLocalData)
import           Pos.Txp.Toil (DBToil, GenericToilModifier (..), MonadUtxoRead (..), ToilT,
                               ToilVerFailure (..), Utxo, mpLocalTxs, normalizeToil, processTx,
                               runDBToil, runToilTLocal, runToilTLocalExtra, utxoGetReader)
>>>>>>> 56932993
import           Pos.Txp.Topsort (topsortTxs)
import           Pos.Util.Util (HasLens')

type TxpProcessTransactionMode ctx m =
    ( TxpLocalWorkMode ctx m
    , HasLens' ctx StateLock
<<<<<<< HEAD
    , HasLens' ctx StateLockMetrics
=======
    , HasLens' ctx (StateLockMetrics MemPoolModifyReason)
    , MonadMask m
>>>>>>> 56932993
    , MempoolExt m ~ ()
    , CanJsonLog m
    )

-- | Process transaction. 'TxId' is expected to be the hash of
-- transaction in 'TxAux'. Separation is supported for optimization
-- only.
txProcessTransaction
    :: TxpProcessTransactionMode ctx m
    => (TxId, TxAux) -> m (Either ToilVerFailure ())
txProcessTransaction itw =
    withStateLock LowPriority ProcessTransaction $ \__tip -> txProcessTransactionNoLock itw

-- | Unsafe version of 'txProcessTransaction' which doesn't take a
-- lock. Can be used in tests.
txProcessTransactionNoLock ::
       forall ctx m. (TxpLocalWorkMode ctx m, MempoolExt m ~ ())
    => (TxId, TxAux)
    -> m (Either ToilVerFailure ())
txProcessTransactionNoLock =
    txProcessTransactionAbstract buildContext processTxHoisted
  where
    buildContext :: Utxo -> TxAux -> m ()
    buildContext _ _ = pure ()

    processTxHoisted ::
           BlockVersionData
        -> EpochIndex
        -> (TxId, TxAux)
        -> ExceptT ToilVerFailure (ExtendedLocalToilM () ()) TxUndo
    processTxHoisted = mapExceptT extendLocalToilM ... processTx

txProcessTransactionAbstract ::
       forall extraEnv extraState ctx m a.
       (TxpLocalWorkMode ctx m, MempoolExt m ~ extraState)
    => (Utxo -> TxAux -> m extraEnv)
    -> (BlockVersionData -> EpochIndex -> (TxId, TxAux) -> ExceptT ToilVerFailure (ExtendedLocalToilM extraEnv extraState) a)
    -> (TxId, TxAux)
    -> m (Either ToilVerFailure ())
txProcessTransactionAbstract buildEnv txAction itw@(txId, txAux) = reportTipMismatch $ runExceptT $ do
    -- Note: we need to read tip from the DB and check that it's the
    -- same as the one in mempool. That's because mempool state is
    -- valid only with respect to the tip stored there. Normally tips
    -- will match, because whenever we apply/rollback blocks we
    -- normalize mempool. However, there is a corner case when we
    -- receive an unexpected exception after modifying GState and
    -- before normalization. In this case normalization can fail and
    -- tips will differ. Rejecting transactions in this case should be
    -- fine, because the fact that we receive exceptions likely
    -- indicates that something is bad and we have more serious issues.
    --
    -- Also note that we don't need to use a snapshot here and can be
    -- sure that GState won't change, because changing it requires
    -- 'StateLock' which we own inside this function.
    tipDB <- lift GS.getTip
    epoch <- siEpoch <$> (note ToilSlotUnknown =<< getCurrentSlot)
    utxoModifier <- withTxpLocalData getUtxoModifier
    utxo <- buildUtxo utxoModifier [txAux]
    extraEnv <- lift $ buildEnv utxo txAux
    bvd <- gsAdoptedBVData
    let env = (utxoToLookup utxo, extraEnv)

    pRes <- lift . withTxpLocalDataLog $ \txpData -> do
        mp <- lift $ getMemPool txpData
        undo <- lift $ getLocalUndos txpData
        tip <- lift $ STM.readTVar (txpTip txpData)
        extra <- lift $ getTxpExtra txpData
        tm <- hoist generalize $ processTransactionPure bvd epoch env tipDB itw (utxoModifier, mp, undo, tip, extra)
        forM tm $ lift . setTxpLocalData txpData
    -- We report 'ToilTipsMismatch' as an error, because usually it
    -- should't happen. If it happens, it's better to look at logs.
    case pRes of
        Left er -> do
            logDebug $ sformat ("Transaction processing failed: " %build) txId
            throwError er
        Right _ ->
            logDebug
                (sformat ("Transaction is processed successfully: " %build) txId)
  where
    processTransactionPure
        :: BlockVersionData
        -> EpochIndex
        -> (UtxoLookup, extraEnv)
        -> HeaderHash
        -> (TxId, TxAux)
        -> (UtxoModifier, MemPool, UndoMap, HeaderHash, extraState)
        -> NamedPureLogger Identity (Either ToilVerFailure (UtxoModifier, MemPool, UndoMap, HeaderHash, extraState))
    processTransactionPure bvd curEpoch env tipDB tx (um, mp, undo, tip, extraState)
        | tipDB /= tip = pure . Left $ ToilTipsMismatch tipDB tip
        | otherwise = do
            let initialState = LocalToilState { _ltsMemPool = mp
                                              , _ltsUtxoModifier = um
                                              , _ltsUndos = undo
                                              }
            res :: (Either ToilVerFailure a, (LocalToilState, extraState)) <-
                    usingStateT (initialState, extraState) $
                    usingReaderT env $
                    runExceptT $
                    txAction bvd curEpoch tx
            case res of
                (Left er, _) -> pure $ Left er
                (Right _, (LocalToilState {..}, newExtraState)) -> pure $ Right
                    (_ltsUtxoModifier, _ltsMemPool, _ltsUndos, tip, newExtraState)
    -- REPORT:ERROR Tips mismatch in txp.
    reportTipMismatch action = do
        res <- action
        res <$ case res of
            (Left err@(ToilTipsMismatch {})) -> reportError (pretty err)
            _                                -> pass

-- | 1. Recompute UtxoView by current MemPool
-- | 2. Remove invalid transactions from MemPool
-- | 3. Set new tip to txp local data
txNormalize ::
       forall ctx m. (TxpLocalWorkMode ctx m, MempoolExt m ~ ())
    => m ()
txNormalize =
    txNormalizeAbstract buildContext normalizeToilHoisted
  where
    buildContext :: Utxo -> [TxAux] -> m ()
    buildContext _ _ = pure ()

    normalizeToilHoisted ::
           BlockVersionData
        -> EpochIndex
        -> HashMap TxId TxAux
        -> ExtendedLocalToilM () () ()
    normalizeToilHoisted bvd epoch txs =
        extendLocalToilM $ normalizeToil bvd epoch $ HM.toList txs

txNormalizeAbstract ::
       (TxpLocalWorkMode ctx m, MempoolExt m ~ extraState, Default extraState)
    => (Utxo -> [TxAux] -> m extraEnv)
    -> (BlockVersionData -> EpochIndex -> HashMap TxId TxAux -> ExtendedLocalToilM extraEnv extraState ())
    -> m ()
txNormalizeAbstract buildEnv normalizeAction =
    getCurrentSlot >>= \case
        Nothing -> do
            tip <- GS.getTip
            -- Clear and update tip
            withTxpLocalData $ flip setTxpLocalData (mempty, def, mempty, tip, def)
        Just (siEpoch -> epoch) -> do
            globalTip <- GS.getTip
            localTxs <- withTxpLocalData getLocalTxsMap
            let txAuxes = toList localTxs
            utxo <- buildUtxo mempty txAuxes
            extraEnv <- buildEnv utxo txAuxes
            bvd <- gsAdoptedBVData
            let initialState =
                    LocalToilState
                        { _ltsMemPool = def
                        , _ltsUtxoModifier = mempty
                        , _ltsUndos = mempty
                        }
            (LocalToilState {..}, newExtraState) <-
                launchNamedPureLog generalize $
                execStateT
                    (runReaderT
                         (normalizeAction bvd epoch localTxs)
                         (utxoToLookup utxo, extraEnv))
                    (initialState, def)
            withTxpLocalData $ flip setTxpLocalData
                ( _ltsUtxoModifier
                , _ltsMemPool
                , _ltsUndos
                , globalTip
                , newExtraState)

-- | Get 'TxPayload' from mempool to include into a new block which
-- will be based on the given tip. In something goes wrong, empty
-- payload is returned. That's because we would sooner create an empty
-- block to maintain decent chain quality than skip block creation.
--
-- We need to explicitly check that tip matches, even though we do
-- mempool normalization whenever we apply/rollback a block. That's
-- because we can't make them both atomically, i. e. can't guarantee
-- that either none or both of them will be done.
txGetPayload :: (MonadIO m, MonadTxpMem ext ctx m, WithLogger m) => HeaderHash -> m [TxAux]
txGetPayload neededTip = do
    (view mpLocalTxs -> memPool, memPoolTip) <- withTxpLocalData $ \(TxpLocalData{..}) ->
        (,) <$> readTVar txpMemPool <*> readTVar txpTip
    let tipMismatchMsg =
            sformat
                ("txGetPayload: tip mismatch (in DB: )"%build%
                 ", (in mempool: "%build%")")
                neededTip memPoolTip
    let topsortFailMsg = "txGetPayload: topsort failed!"
    let convertTx (txId, txAux) = WithHash (taTx txAux) txId
    case (memPoolTip == neededTip, topsortTxs convertTx $ HM.toList memPool) of
        (False, _)       -> [] <$ logWarning tipMismatchMsg
        (True, Nothing)  -> [] <$ logError topsortFailMsg
        (True, Just res) -> return $ map snd res<|MERGE_RESOLUTION|>--- conflicted
+++ resolved
@@ -24,13 +24,10 @@
 import           Data.Default (Default (def))
 import qualified Data.HashMap.Strict as HM
 import           Formatting (build, sformat, (%))
-<<<<<<< HEAD
+import           JsonLog (CanJsonLog (..))
 import           System.Wlog (NamedPureLogger, WithLogger, launchNamedPureLog, logDebug, logError,
                               logWarning)
-=======
-import           JsonLog (CanJsonLog (..))
 import           System.Wlog (NamedPureLogger, WithLogger, logDebug, logError, logWarning)
->>>>>>> 56932993
 
 import           Pos.Core (BlockVersionData, EpochIndex, HeaderHash, siEpoch)
 import           Pos.Core.Txp (TxAux (..), TxId, TxUndo)
@@ -40,36 +37,22 @@
 import           Pos.Reporting (reportError)
 import           Pos.Slotting (MonadSlots (..))
 import           Pos.StateLock (Priority (..), StateLock, StateLockMetrics, withStateLock)
-<<<<<<< HEAD
 import           Pos.Txp.Logic.Common (buildUtxo)
-import           Pos.Txp.MemState (GenericTxpLocalData (..), MempoolExt, MonadTxpMem,
-                                   TxpLocalWorkMode, getLocalTxsMap, getLocalUndos, getMemPool,
-                                   getTxpExtra, getUtxoModifier, setTxpLocalData, withTxpLocalData,
+import           Pos.Txp.MemState (GenericTxpLocalData (..), MempoolExt, MemPoolModifyReason (..),
+                                   MonadTxpMem,TxpLocalWorkMode, getLocalTxsMap, getLocalUndos,
+                                   getMemPool, getTxpExtra, getUtxoModifier, setTxpLocalData, withTxpLocalData,
                                    withTxpLocalDataLog)
 import           Pos.Txp.Toil (ExtendedLocalToilM, LocalToilState (..), MemPool,
                                ToilVerFailure (..), UndoMap, Utxo, UtxoLookup, UtxoModifier,
                                extendLocalToilM, mpLocalTxs, normalizeToil, processTx, utxoToLookup)
-=======
-import           Pos.Txp.MemState (GenericTxpLocalData (..), GenericTxpLocalDataPure, MempoolExt,
-                                   MemPoolModifyReason (..),
-                                   MonadTxpMem, TxpLocalWorkMode, askTxpMem, getLocalTxsMap,
-                                   getUtxoModifier, modifyTxpLocalData, setTxpLocalData)
-import           Pos.Txp.Toil (DBToil, GenericToilModifier (..), MonadUtxoRead (..), ToilT,
-                               ToilVerFailure (..), Utxo, mpLocalTxs, normalizeToil, processTx,
-                               runDBToil, runToilTLocal, runToilTLocalExtra, utxoGetReader)
->>>>>>> 56932993
 import           Pos.Txp.Topsort (topsortTxs)
 import           Pos.Util.Util (HasLens')
 
 type TxpProcessTransactionMode ctx m =
     ( TxpLocalWorkMode ctx m
     , HasLens' ctx StateLock
-<<<<<<< HEAD
-    , HasLens' ctx StateLockMetrics
-=======
     , HasLens' ctx (StateLockMetrics MemPoolModifyReason)
     , MonadMask m
->>>>>>> 56932993
     , MempoolExt m ~ ()
     , CanJsonLog m
     )
