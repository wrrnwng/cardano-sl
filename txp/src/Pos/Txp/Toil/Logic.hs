--- conflicted
+++ resolved
@@ -21,13 +21,8 @@
 
 import           Pos.Binary.Class (biSize)
 import           Pos.Core (AddrAttributes (..), AddrStakeDistribution (..), Address,
-<<<<<<< HEAD
-                           BlockVersionData (..), EpochIndex, StakeholderId, addrAttributesUnwrapped,
-                           isBootstrapEraBVD, isRedeemAddress, HasProtocolMagic, HasGenesisData)
-=======
                            BlockVersionData (..), EpochIndex, HasGenesisData, ProtocolMagic,
                            addrAttributesUnwrapped, isBootstrapEraBVD, isRedeemAddress)
->>>>>>> 2f6fcbc5
 import           Pos.Core.Common (integerToCoin)
 import qualified Pos.Core.Common as Fee (TxFeePolicy (..), calculateTxSizeLinear)
 import           Pos.Core.Txp (Tx (..), TxAux (..), TxId, TxOut (..), TxUndo, TxpUndo, checkTxAux,
@@ -71,19 +66,17 @@
 
 -- | Apply transactions from one block. They must be valid (for
 -- example, it implies topological sort).
-applyToil :: HasGenesisData => [(TxAux, TxUndo)] -> GlobalToilM [StakeholderId]
-applyToil [] = pure []
+applyToil :: HasGenesisData => [(TxAux, TxUndo)] -> GlobalToilM ()
+applyToil [] = pass
 applyToil txun = do
-    sids <- applyTxsToStakes txun
+    _ <- applyTxsToStakes txun
     utxoMToGlobalToilM $ mapM_ (applyTxToUtxo' . withTxId . fst) txun
-    pure sids
 
 -- | Rollback transactions from one block.
-rollbackToil :: HasGenesisData => [(TxAux, TxUndo)] -> GlobalToilM [StakeholderId]
+rollbackToil :: HasGenesisData => [(TxAux, TxUndo)] -> GlobalToilM ()
 rollbackToil txun = do
-    sids <- rollbackTxsStakes txun
+    _ <- rollbackTxsStakes txun
     utxoMToGlobalToilM $ mapM_ Utxo.rollbackTxUtxo $ reverse txun
-    pure sids
 
 ----------------------------------------------------------------------------
 -- Local
