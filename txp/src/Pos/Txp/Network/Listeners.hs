--- conflicted
+++ resolved
@@ -22,13 +22,9 @@
 import           Pos.Core.Txp (TxAux (..), TxId)
 import           Pos.Crypto (hash)
 import qualified Pos.Infra.Communication.Relay as Relay
-import           Pos.Infra.Util.JsonLog.Events (JLTxR (..))
+import           Pos.Infra.Util.JsonLog.Events (JLEvent (..), JLTxR (..))
 import           Pos.Txp.MemState (MempoolExt, MonadTxpLocal, MonadTxpMem, txpProcessTx)
 import           Pos.Txp.Network.Types (TxMsgContents (..))
-<<<<<<< HEAD
-import           Pos.Util.JsonLog.Events (JLEvent (..), JLTxR (..))
-=======
->>>>>>> 5db86b39
 
 -- Real tx processing
 -- CHECK: @handleTxDo
