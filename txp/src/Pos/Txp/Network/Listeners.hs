{-# LANGUAGE CPP        #-}
{-# LANGUAGE DataKinds  #-}
{-# LANGUAGE RankNTypes #-}

-- | Server which handles transactions.
--
-- TODO rename this module. It doesn't define any listeners and doesn't deal
-- with a network.

module Pos.Txp.Network.Listeners
       ( handleTxDo
       , TxpMode
       ) where

import           Data.Tagged (Tagged (..))
import           Formatting (build, sformat, (%))
import           Node.Message.Class (Message)
import           Universum

import           Pos.Binary.Txp ()
import           Pos.Core.Txp (TxAux (..), TxId)
import           Pos.Crypto (ProtocolMagic, hash)
import qualified Pos.Infra.Communication.Relay as Relay
<<<<<<< HEAD
import           Pos.Infra.Util.JsonLog.Events (JLTxR (..))
import           Pos.Txp.MemState (MempoolExt, MonadTxpLocal, MonadTxpMem, txpProcessTx)
=======
import           Pos.Infra.Util.JsonLog.Events (JLEvent (..), JLTxR (..))
import           Pos.Txp.MemState (MempoolExt, MonadTxpLocal, MonadTxpMem,
                     txpProcessTx)
>>>>>>> 961874f7
import           Pos.Txp.Network.Types (TxMsgContents (..))
import           Pos.Util.Trace (Trace, traceWith)
import           Pos.Util.Trace.Unstructured (LogItem, logInfo)

-- Real tx processing
-- CHECK: @handleTxDo
-- #txProcessTransaction
handleTxDo
    :: TxpMode ctx m
    => Trace m LogItem
    -> Trace m JLTxR    -- ^ How to log transactions
    -> ProtocolMagic
    -> TxAux            -- ^ Incoming transaction to be processed
    -> m Bool
handleTxDo logTrace jsonLogTrace pm txAux = do
    let txId = hash (taTx txAux)
    res <- txpProcessTx pm (txId, txAux)
    let json me = traceWith jsonLogTrace $ JLTxR
            { jlrTxId     = sformat build txId
            , jlrError    = me
            }
    case res of
        Right _ -> do
            logInfo logTrace $
                sformat ("Transaction has been added to storage: "%build) txId
            json Nothing
            pure True
        Left er -> do
            logInfo logTrace $
                sformat ("Transaction hasn't been added to storage: "%build%" , reason: "%build) txId er
            json $ Just $ sformat build er
            pure False

----------------------------------------------------------------------------
-- Mode
----------------------------------------------------------------------------

type TxpMode ctx m =
    ( MonadIO m
    , MonadTxpLocal m
    , MonadTxpMem (MempoolExt m) ctx m
    , Each '[Message]
        '[ Relay.InvOrData (Tagged TxMsgContents TxId) TxMsgContents
         , Relay.InvMsg    (Tagged TxMsgContents TxId)
         , Relay.ReqOrRes  (Tagged TxMsgContents TxId)
         , Relay.ReqMsg    (Tagged TxMsgContents TxId)
         , Relay.MempoolMsg TxMsgContents
         ]
    )<|MERGE_RESOLUTION|>--- conflicted
+++ resolved
@@ -21,14 +21,9 @@
 import           Pos.Core.Txp (TxAux (..), TxId)
 import           Pos.Crypto (ProtocolMagic, hash)
 import qualified Pos.Infra.Communication.Relay as Relay
-<<<<<<< HEAD
 import           Pos.Infra.Util.JsonLog.Events (JLTxR (..))
-import           Pos.Txp.MemState (MempoolExt, MonadTxpLocal, MonadTxpMem, txpProcessTx)
-=======
-import           Pos.Infra.Util.JsonLog.Events (JLEvent (..), JLTxR (..))
 import           Pos.Txp.MemState (MempoolExt, MonadTxpLocal, MonadTxpMem,
                      txpProcessTx)
->>>>>>> 961874f7
 import           Pos.Txp.Network.Types (TxMsgContents (..))
 import           Pos.Util.Trace (Trace, traceWith)
 import           Pos.Util.Trace.Unstructured (LogItem, logInfo)
