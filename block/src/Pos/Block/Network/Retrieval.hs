{-# LANGUAGE RankNTypes #-}

-- | Server which deals with blocks processing.

module Pos.Block.Network.Retrieval
       ( retrievalWorker
       , streamProcessBlocks -- XXX
       ) where

import           Universum

import           Control.Concurrent.STM (putTMVar, swapTMVar, tryReadTBQueue, tryReadTMVar,
                                         tryTakeTMVar, readTBQueue)
import           Control.Exception.Safe (handleAny)
import           Control.Lens (to)
import           Control.Monad.STM (retry)
import qualified Data.List.NonEmpty as NE
import           Data.Time.Units (Second)
import           Formatting (build, int, sformat, (%))
import           Mockable (delay)
import qualified System.Metrics.Gauge as Gauge
import           System.Wlog (logDebug, logError, logInfo, logWarning, logNotice)

import           Pos.Block.BlockWorkMode (BlockWorkMode)
import           Pos.Block.Logic (ClassifyHeaderRes (..), classifyNewHeader, getHeadersOlderExp)
import           Pos.Block.Network.Logic (BlockNetLogicException (..), handleBlocks,
                                          triggerRecovery)
import           Pos.Block.RetrievalQueue (BlockRetrievalQueueTag, BlockRetrievalTask (..))
import           Pos.Block.Types (RecoveryHeaderTag)
import           Pos.Core (Block, HasHeaderHash (..), HeaderHash, difficultyL, isMoreDifficult)
import           Pos.Core.Block (BlockHeader)
import           Pos.Core.Chrono (NE, OldestFirst (..), _OldestFirst)
import           Pos.Crypto (ProtocolMagic, shortHashF)
import qualified Pos.DB.BlockIndex as DB
import           Pos.Infra.Communication.Protocol (NodeId)
import           Pos.Infra.Diffusion.Types (Diffusion, StreamEntry (..))
import qualified Pos.Infra.Diffusion.Types as Diffusion (Diffusion (getBlocks, streamBlocks))
import           Pos.Infra.Reporting (HasMisbehaviorMetrics, reportOrLogE, reportOrLogW)
import           Pos.Util.Util (HasLens (..))

-- I really don't like join
{-# ANN retrievalWorker ("HLint: ignore Use join" :: Text) #-}

-- | Worker that queries blocks. It has two jobs:
--
-- * If there are headers in 'BlockRetrievalQueue', this worker retrieves
--   blocks according to that queue.
--
-- * If recovery is in progress, this worker keeps recovery going by asking
--   headers (and then switching to block retrieval on next loop iteration).
--
-- If both happen at the same time, 'BlockRetrievalQueue' takes precedence.
--
retrievalWorker
    :: forall ctx m.
       ( BlockWorkMode ctx m
       , HasMisbehaviorMetrics ctx
       )
    => ProtocolMagic -> Diffusion m -> m ()
retrievalWorker pm diffusion = do
    logInfo "Starting retrievalWorker loop"
    mainLoop
  where
    mainLoop = do
        queue        <- view (lensOf @BlockRetrievalQueueTag)
        recHeaderVar <- view (lensOf @RecoveryHeaderTag)
        logDebug "Waiting on the block queue or recovery header var"
        -- Reading the queue is a priority, because it sets the recovery
        -- variable in case the header is classified as alternative. So if the
        -- queue contains lots of headers after a long delay, we'll first
        -- iterate over them and set recovery variable to the latest one, and
        -- only then we'll do recovery.
        thingToDoNext <- atomically $ do
            mbQueuedHeadersChunk <- tryReadTBQueue queue
            mbRecHeader <- tryReadTMVar recHeaderVar
            case (mbQueuedHeadersChunk, mbRecHeader) of
                (Nothing, Nothing) -> retry
                -- Dispatch the task
                (Just (nodeId, task), _) ->
                    pure (handleBlockRetrieval nodeId task)
                -- No tasks & the recovery header is set => do the recovery
                (_, Just (nodeId, rHeader))  ->
                    pure (handleRecoveryWithHandler nodeId rHeader)

        -- Exception handlers are installed locally, on the 'thingToDoNext',
        -- to ensure that network troubles, for instance, do not kill the
        -- worker.
        () <- thingToDoNext
        mainLoop

    -----------------

    -- That's the first queue branch (task dispatching).
    handleBlockRetrieval nodeId BlockRetrievalTask{..} =
        handleAny (handleRetrievalE nodeId brtHeader) $ do
            logDebug $ sformat
                ("Block retrieval queue task received, nodeId="%build%
                 ", header="%build%", continues="%build)
                nodeId
                (headerHash brtHeader)
                brtContinues
            (if brtContinues then handleContinues else handleAlternative)
                nodeId
                brtHeader

    -- When we have a continuation of the chain, just try to get and apply it.
    handleContinues nodeId header = do
        let hHash = headerHash header
        logDebug $ "handleContinues: " <> pretty hHash
        classifyNewHeader pm header >>= \case
            CHContinues ->
                void $ getProcessBlocks pm diffusion nodeId (headerHash header) [hHash]
            res -> logDebug $
                "processContHeader: expected header to " <>
                "be continuation, but it's " <> show res

    -- When we have an alternative header, we should check whether it's actually
    -- recovery mode (server side should send us headers as a proof) and then
    -- enter recovery mode.
    handleAlternative nodeId header = do
        logDebug $ "handleAlternative: " <> pretty (headerHash header)
        classifyNewHeader pm header >>= \case
            CHInvalid _ ->
                logError "handleAlternative: invalid header got into retrievalWorker queue"
            CHUseless _ ->
                logDebug $
                sformat ("handleAlternative: header "%build%" became useless, ignoring it")
                        header
            _ -> do
                logDebug "handleAlternative: considering header for recovery mode"
                -- CSL-1514
                updateRecoveryHeader nodeId header

    -- Squelch the exception and continue. Used with 'handleAny' from
    -- safe-exceptions so it will let async exceptions pass.
    handleRetrievalE nodeId cHeader e = do
        reportOrLogW (sformat
            ("handleRetrievalE: error handling nodeId="%build%", header="%build%": ")
            nodeId (headerHash cHeader)) e

    -----------------

    handleRecoveryWithHandler nodeId rHeader =
        handleAny (handleRecoveryE nodeId rHeader) $
        handleRecovery nodeId rHeader

    -- We immediately drop recovery mode/header and request tips
    -- again.
    handleRecoveryE nodeId rHeader e = do
        -- REPORT:ERROR 'reportOrLogW' in block retrieval worker/recovery.
        reportOrLogW (sformat
            ("handleRecoveryE: error handling nodeId="%build%", header="%build%": ")
            nodeId (headerHash rHeader)) e
        dropRecoveryHeaderAndRepeat pm diffusion nodeId

    -- Recovery handling. We assume that header in the recovery variable is
    -- appropriate and just query headers/blocks.
    handleRecovery :: NodeId -> BlockHeader -> m ()
    handleRecovery nodeId rHeader = do
        logDebug "Block retrieval queue is empty and we're in recovery mode,\
                 \ so we will fetch more blocks"
        whenM (fmap isJust $ DB.getHeader $ headerHash rHeader) $
            -- How did we even got into recovery then?
            throwM $ DialogUnexpected $ "handleRecovery: recovery header is " <>
                                        "already present in db"
<<<<<<< HEAD
        logNotice "handleRecovery: fetching blocks"
        checkpoints <- reverse <$> toList <$> getHeadersOlderExp Nothing
        void $ streamProcessBlocks diffusion nodeId (headerHash rHeader) checkpoints
        --void $ getProcessBlocks diffusion nodeId (headerHash rHeader) checkpoints
=======
        logDebug "handleRecovery: fetching blocks"
        checkpoints <- toList <$> getHeadersOlderExp Nothing
        void $ getProcessBlocks pm diffusion nodeId (headerHash rHeader) checkpoints
>>>>>>> e24a7c11

----------------------------------------------------------------------------
-- Entering and exiting recovery mode
----------------------------------------------------------------------------

-- | Result of attempt to update recovery header.
data UpdateRecoveryResult ssc
    = RecoveryStarted NodeId BlockHeader
      -- ^ Recovery header was absent, so we've set it.
    | RecoveryShifted NodeId BlockHeader NodeId BlockHeader
      -- ^ Header was present, but we've replaced it with another
      -- (more difficult) one.
    | RecoveryContinued NodeId BlockHeader
      -- ^ Header is good, but is irrelevant, so recovery variable is
      -- unchanged.

-- | Be careful to run this in the same thread that ends recovery mode
-- (or synchronise those threads with an MVar), otherwise a race
-- condition can occur where we are caught in the recovery mode
-- indefinitely.
updateRecoveryHeader
    :: BlockWorkMode ctx m
    => NodeId
    -> BlockHeader
    -> m ()
updateRecoveryHeader nodeId hdr = do
    recHeaderVar <- view (lensOf @RecoveryHeaderTag)
    logDebug "Updating recovery header..."
    updated <- atomically $ do
        mbRecHeader <- tryReadTMVar recHeaderVar
        case mbRecHeader of
            Nothing -> do
                putTMVar recHeaderVar (nodeId, hdr)
                return $ RecoveryStarted nodeId hdr
            Just (oldNodeId, oldHdr) -> do
                let needUpdate = hdr `isMoreDifficult` oldHdr
                if needUpdate
                    then swapTMVar recHeaderVar (nodeId, hdr) $>
                         RecoveryShifted oldNodeId oldHdr nodeId hdr
                    else return $ RecoveryContinued oldNodeId oldHdr
    logDebug $ case updated of
        RecoveryStarted rNodeId rHeader -> sformat
            ("Recovery started with nodeId="%build%" and tip="%build)
            rNodeId
            (headerHash rHeader)
        RecoveryShifted rNodeId' rHeader' rNodeId rHeader -> sformat
            ("Recovery shifted from nodeId="%build%" and tip="%build%
             " to nodeId="%build%" and tip="%build)
            rNodeId' (headerHash rHeader')
            rNodeId  (headerHash rHeader)
        RecoveryContinued rNodeId rHeader -> sformat
            ("Recovery continued with nodeId="%build%" and tip="%build)
            rNodeId
            (headerHash rHeader)

-- | The returned 'Bool' signifies whether given peer was kicked and recovery
-- was stopped.
--
-- NB. The reason @nodeId@ is passed is that we want to avoid a race
-- condition. If you work with peer P and header H, after failure you want to
-- drop communication with P; however, if at the same time a new block
-- arrives and another thread replaces peer and header to (P2, H2), you want
-- to continue working with P2 and ignore the exception that happened with P.
-- So, @nodeId@ is used to check that the peer wasn't replaced mid-execution.
dropRecoveryHeader
    :: BlockWorkMode ctx m
    => NodeId
    -> m Bool
dropRecoveryHeader nodeId = do
    recHeaderVar <- view (lensOf @RecoveryHeaderTag)
    (kicked,realPeer) <- atomically $ do
        let processKick (peer,_) = do
                let p = peer == nodeId
                when p $ void $ tryTakeTMVar recHeaderVar
                pure (p, Just peer)
        maybe (pure (True,Nothing)) processKick =<< tryReadTMVar recHeaderVar
    when kicked $ logWarning $
        sformat ("Recovery mode communication dropped with peer "%build) nodeId
    unless kicked $
        logDebug $ "Recovery mode wasn't disabled: " <>
                   maybe "noth" show realPeer <> " vs " <> show nodeId
    pure kicked

-- | Drops the recovery header and, if it was successful, queries the tips.
dropRecoveryHeaderAndRepeat
    :: BlockWorkMode ctx m => ProtocolMagic -> Diffusion m -> NodeId -> m ()
dropRecoveryHeaderAndRepeat pm diffusion nodeId = do
    kicked <- dropRecoveryHeader nodeId
    when kicked $ attemptRestartRecovery
  where
    attemptRestartRecovery = do
        logDebug "Attempting to restart recovery"
        -- FIXME why delay? Why 2 seconds?
        delay (2 :: Second)
        handleAny handleRecoveryTriggerE $ triggerRecovery pm diffusion
        logDebug "Attempting to restart recovery over"
    handleRecoveryTriggerE =
        -- REPORT:ERROR 'reportOrLogE' somewhere in block retrieval.
        reportOrLogE $ "Exception happened while trying to trigger " <>
                       "recovery inside dropRecoveryHeaderAndRepeat: "

-- Returns only if blocks were successfully downloaded and
-- processed. Throws exception if something goes wrong.
getProcessBlocks
    :: forall ctx m.
       ( BlockWorkMode ctx m
       , HasMisbehaviorMetrics ctx
       )
    => ProtocolMagic
    -> Diffusion m
    -> NodeId
    -> HeaderHash
    -> [HeaderHash]
    -> m ()
getProcessBlocks pm diffusion nodeId desired checkpoints = do
    result <- Diffusion.getBlocks diffusion nodeId desired checkpoints
    case OldestFirst <$> nonEmpty (getOldestFirst result) of
      Nothing -> do
          let msg = sformat ("getProcessBlocks: diffusion returned []"%
                             " on request to fetch "%shortHashF%" from peer "%build)
                            desired nodeId
          throwM $ DialogUnexpected msg
      Just (blocks :: OldestFirst NE Block) -> do
          recHeaderVar <- view (lensOf @RecoveryHeaderTag)
          logDebug $ sformat
              ("Retrieved "%int%" blocks")
              (blocks ^. _OldestFirst . to NE.length)
          handleBlocks pm blocks diffusion
          -- If we've downloaded any block with bigger
          -- difficulty than ncRecoveryHeader, we're
          -- gracefully exiting recovery mode.
          let isMoreDifficultThan b x = b ^. difficultyL >= x ^. difficultyL
          exitedRecovery <- atomically $ tryReadTMVar recHeaderVar >>= \case
              -- We're not in recovery mode? That must be ok.
              Nothing -> pure False
              -- If we're in recovery mode we should exit it if
              -- any block is more difficult than one in
              -- recHeader.
              Just (_, rHeader) ->
                  if any (`isMoreDifficultThan` rHeader) blocks
                  then isJust <$> tryTakeTMVar recHeaderVar
                  else pure False
          when exitedRecovery $
              logNotice "Recovery mode exited gracefully on receiving block we needed"

streamProcessBlocks
    :: forall ctx m.
       ( BlockWorkMode ctx m
       , HasMisbehaviorMetrics ctx
       )
    => Diffusion m
    -> NodeId
    -> HeaderHash
    -> [HeaderHash]
    -> m ()
streamProcessBlocks diffusion nodeId desired checkpoints = do
    logNotice "streaming start"
    r <- Diffusion.streamBlocks diffusion nodeId desired checkpoints (loop (0::Word32) [])
    case r of
         Nothing -> do
             logNotice "streaming not supported by peer, reverting to batch mode"
             getProcessBlocks diffusion nodeId desired checkpoints
         Just _  -> do
             logNotice "streaming done"
             return ()
  where
    loop n blocks (streamWindow, wqgM, blockChan) = do
        streamEntry <- atomically $ readTBQueue blockChan
        case streamEntry of
          StreamEnd         -> addBlocks blocks
          StreamBlock block -> do
              let batchSize = min 64 streamWindow
              let !n' = n + 1
              when (n' `mod` 256 == 0) $
                     logInfo $ sformat ("Read block "%shortHashF%" difficulty "%int) (headerHash block)
                                        (block ^. difficultyL)
              case wqgM of
                   Nothing -> pure ()
                   Just wqg -> liftIO $ Gauge.dec wqg

              if n' `mod` batchSize == 0
                 then do
                     addBlocks (block : blocks)
                     loop n' [] (streamWindow, wqgM, blockChan)
                 else
                     loop n' (block : blocks) (streamWindow, wqgM, blockChan)

    addBlocks [] = return ()
    addBlocks (block : blocks) =
        handleBlocks (OldestFirst (NE.reverse $ block :| blocks)) diffusion
<|MERGE_RESOLUTION|>--- conflicted
+++ resolved
@@ -163,16 +163,9 @@
             -- How did we even got into recovery then?
             throwM $ DialogUnexpected $ "handleRecovery: recovery header is " <>
                                         "already present in db"
-<<<<<<< HEAD
-        logNotice "handleRecovery: fetching blocks"
+        logDebug "handleRecovery: fetching blocks"
         checkpoints <- reverse <$> toList <$> getHeadersOlderExp Nothing
-        void $ streamProcessBlocks diffusion nodeId (headerHash rHeader) checkpoints
-        --void $ getProcessBlocks diffusion nodeId (headerHash rHeader) checkpoints
-=======
-        logDebug "handleRecovery: fetching blocks"
-        checkpoints <- toList <$> getHeadersOlderExp Nothing
-        void $ getProcessBlocks pm diffusion nodeId (headerHash rHeader) checkpoints
->>>>>>> e24a7c11
+        void $ streamProcessBlocks pm diffusion nodeId (headerHash rHeader) checkpoints
 
 ----------------------------------------------------------------------------
 -- Entering and exiting recovery mode
@@ -323,18 +316,19 @@
        ( BlockWorkMode ctx m
        , HasMisbehaviorMetrics ctx
        )
-    => Diffusion m
+    => ProtocolMagic
+    -> Diffusion m
     -> NodeId
     -> HeaderHash
     -> [HeaderHash]
     -> m ()
-streamProcessBlocks diffusion nodeId desired checkpoints = do
+streamProcessBlocks pm diffusion nodeId desired checkpoints = do
     logNotice "streaming start"
     r <- Diffusion.streamBlocks diffusion nodeId desired checkpoints (loop (0::Word32) [])
     case r of
          Nothing -> do
              logNotice "streaming not supported by peer, reverting to batch mode"
-             getProcessBlocks diffusion nodeId desired checkpoints
+             getProcessBlocks pm diffusion nodeId desired checkpoints
          Just _  -> do
              logNotice "streaming done"
              return ()
@@ -362,4 +356,4 @@
 
     addBlocks [] = return ()
     addBlocks (block : blocks) =
-        handleBlocks (OldestFirst (NE.reverse $ block :| blocks)) diffusion
+        handleBlocks pm (OldestFirst (NE.reverse $ block :| blocks)) diffusion
