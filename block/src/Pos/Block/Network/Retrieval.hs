{-# LANGUAGE RankNTypes #-}

-- | Server which deals with blocks processing.

module Pos.Block.Network.Retrieval
       ( retrievalWorker
       ) where

import           Universum

import           Control.Concurrent.STM (putTMVar, swapTMVar, tryReadTBQueue, tryReadTMVar,
                                         tryTakeTMVar)
import           Control.Exception.Safe (handleAny)
import           Control.Lens (to)
import           Control.Monad.STM (retry)
import qualified Data.List.NonEmpty as NE
import           Formatting (build, int, sformat, (%))
import           Mockable (delay)
import           Serokell.Util (sec)
import           Pos.Util.Log (logDebug, logError, logInfo, logWarning)

import           Pos.Block.BlockWorkMode (BlockWorkMode)
import           Pos.Block.Logic (ClassifyHeaderRes (..), classifyNewHeader, getHeadersOlderExp)
import           Pos.Block.Network.Logic (BlockNetLogicException (..), handleBlocks, triggerRecovery)
import           Pos.Block.RetrievalQueue (BlockRetrievalQueueTag, BlockRetrievalTask (..))
import           Pos.Block.Types (RecoveryHeaderTag)
import           Pos.Communication.Protocol (NodeId)
<<<<<<< HEAD
import           Pos.Core (Block, HasHeaderHash (..),  HeaderHash, difficultyL, isMoreDifficult)
=======
import           Pos.Core (Block, HasGeneratedSecrets, HasGenesisBlockVersionData, HasGenesisData,
                           HasGenesisHash, HasHeaderHash (..), HasProtocolConstants, HeaderHash,
                           difficultyL, isMoreDifficult)
>>>>>>> 7db5519b
import           Pos.Core.Block (BlockHeader)
import           Pos.Crypto (shortHashF)
import qualified Pos.DB.BlockIndex as DB
import           Pos.Diffusion.Types (Diffusion)
import qualified Pos.Diffusion.Types as Diffusion (Diffusion (getBlocks))
import           Pos.Reporting (HasMisbehaviorMetrics, reportOrLogE, reportOrLogW)
import           Pos.Util.Chrono (NE, OldestFirst (..), _OldestFirst)
import           Pos.Util.Util (HasLens (..))

-- I really don't like join
{-# ANN retrievalWorker ("HLint: ignore Use join" :: Text) #-}

-- | Worker that queries blocks. It has two jobs:
--
-- * If there are headers in 'BlockRetrievalQueue', this worker retrieves
--   blocks according to that queue.
--
-- * If recovery is in progress, this worker keeps recovery going by asking
--   headers (and then switching to block retrieval on next loop iteration).
--
-- If both happen at the same time, 'BlockRetrievalQueue' takes precedence.
--
retrievalWorker
    :: forall ctx m.
       ( BlockWorkMode ctx m
       , HasMisbehaviorMetrics ctx
       )
    => Diffusion m -> m ()
retrievalWorker diffusion = do
    logInfo "Starting retrievalWorker loop"
    mainLoop
  where
    mainLoop = do
        queue        <- view (lensOf @BlockRetrievalQueueTag)
        recHeaderVar <- view (lensOf @RecoveryHeaderTag)
        logDebug "Waiting on the block queue or recovery header var"
        -- Reading the queue is a priority, because it sets the recovery
        -- variable in case the header is classified as alternative. So if the
        -- queue contains lots of headers after a long delay, we'll first
        -- iterate over them and set recovery variable to the latest one, and
        -- only then we'll do recovery.
        thingToDoNext <- atomically $ do
            mbQueuedHeadersChunk <- tryReadTBQueue queue
            mbRecHeader <- tryReadTMVar recHeaderVar
            case (mbQueuedHeadersChunk, mbRecHeader) of
                (Nothing, Nothing) -> retry
                -- Dispatch the task
                (Just (nodeId, task), _) ->
                    pure (handleBlockRetrieval nodeId task)
                -- No tasks & the recovery header is set => do the recovery
                (_, Just (nodeId, rHeader))  ->
                    pure (handleRecoveryWithHandler nodeId rHeader)

        -- Exception handlers are installed locally, on the 'thingToDoNext',
        -- to ensure that network troubles, for instance, do not kill the
        -- worker.
        () <- thingToDoNext
        mainLoop

    -----------------

    -- That's the first queue branch (task dispatching).
    handleBlockRetrieval nodeId BlockRetrievalTask{..} =
        handleAny (handleRetrievalE nodeId brtHeader) $ do
            logDebug $ sformat
                ("Block retrieval queue task received, nodeId="%build%
                 ", header="%build%", continues="%build)
                nodeId
                (headerHash brtHeader)
                brtContinues
            (if brtContinues then handleContinues else handleAlternative)
                nodeId
                brtHeader

    -- When we have a continuation of the chain, just try to get and apply it.
    handleContinues nodeId header = do
        let hHash = headerHash header
        logDebug $ "handleContinues: " <> pretty hHash
        classifyNewHeader header >>= \case
            CHContinues ->
                void $ getProcessBlocks diffusion nodeId (headerHash header) [hHash]
            res -> logDebug $
                "processContHeader: expected header to " <>
                "be continuation, but it's " <> show res

    -- When we have an alternative header, we should check whether it's actually
    -- recovery mode (server side should send us headers as a proof) and then
    -- enter recovery mode.
    handleAlternative nodeId header = do
        logDebug $ "handleAlternative: " <> pretty (headerHash header)
        classifyNewHeader header >>= \case
            CHInvalid _ ->
                logError "handleAlternative: invalid header got into retrievalWorker queue"
            CHUseless _ ->
                logDebug $
                sformat ("handleAlternative: header "%build%" became useless, ignoring it")
                        header
            _ -> do
                logDebug "handleAlternative: considering header for recovery mode"
                -- CSL-1514
                updateRecoveryHeader nodeId header

    -- Squelch the exception and continue. Used with 'handleAny' from
    -- safe-exceptions so it will let async exceptions pass.
    handleRetrievalE nodeId cHeader e = do
        reportOrLogW (sformat
            ("handleRetrievalE: error handling nodeId="%build%", header="%build%": ")
            nodeId (headerHash cHeader)) e

    -----------------

    handleRecoveryWithHandler nodeId rHeader =
        handleAny (handleRecoveryE nodeId rHeader) $
        handleRecovery nodeId rHeader

    -- We immediately drop recovery mode/header and request tips
    -- again.
    handleRecoveryE nodeId rHeader e = do
        -- REPORT:ERROR 'reportOrLogW' in block retrieval worker/recovery.
        reportOrLogW (sformat
            ("handleRecoveryE: error handling nodeId="%build%", header="%build%": ")
            nodeId (headerHash rHeader)) e
        dropRecoveryHeaderAndRepeat diffusion nodeId

    -- Recovery handling. We assume that header in the recovery variable is
    -- appropriate and just query headers/blocks.
    handleRecovery :: NodeId -> BlockHeader -> m ()
    handleRecovery nodeId rHeader = do
        logDebug "Block retrieval queue is empty and we're in recovery mode,\
                 \ so we will fetch more blocks"
        whenM (fmap isJust $ DB.getHeader $ headerHash rHeader) $
            -- How did we even got into recovery then?
            throwM $ DialogUnexpected $ "handleRecovery: recovery header is " <>
                                        "already present in db"
        logDebug "handleRecovery: fetching blocks"
        checkpoints <- toList <$> getHeadersOlderExp Nothing
        void $ getProcessBlocks diffusion nodeId (headerHash rHeader) checkpoints

----------------------------------------------------------------------------
-- Entering and exiting recovery mode
----------------------------------------------------------------------------

-- | Result of attempt to update recovery header.
data UpdateRecoveryResult ssc
    = RecoveryStarted NodeId BlockHeader
      -- ^ Recovery header was absent, so we've set it.
    | RecoveryShifted NodeId BlockHeader NodeId BlockHeader
      -- ^ Header was present, but we've replaced it with another
      -- (more difficult) one.
    | RecoveryContinued NodeId BlockHeader
      -- ^ Header is good, but is irrelevant, so recovery variable is
      -- unchanged.

-- | Be careful to run this in the same thread that ends recovery mode
-- (or synchronise those threads with an MVar), otherwise a race
-- condition can occur where we are caught in the recovery mode
-- indefinitely.
updateRecoveryHeader
    :: BlockWorkMode ctx m
    => NodeId
    -> BlockHeader
    -> m ()
updateRecoveryHeader nodeId hdr = do
    recHeaderVar <- view (lensOf @RecoveryHeaderTag)
    logDebug "Updating recovery header..."
    updated <- atomically $ do
        mbRecHeader <- tryReadTMVar recHeaderVar
        case mbRecHeader of
            Nothing -> do
                putTMVar recHeaderVar (nodeId, hdr)
                return $ RecoveryStarted nodeId hdr
            Just (oldNodeId, oldHdr) -> do
                let needUpdate = hdr `isMoreDifficult` oldHdr
                if needUpdate
                    then swapTMVar recHeaderVar (nodeId, hdr) $>
                         RecoveryShifted oldNodeId oldHdr nodeId hdr
                    else return $ RecoveryContinued oldNodeId oldHdr
    logDebug $ case updated of
        RecoveryStarted rNodeId rHeader -> sformat
            ("Recovery started with nodeId="%build%" and tip="%build)
            rNodeId
            (headerHash rHeader)
        RecoveryShifted rNodeId' rHeader' rNodeId rHeader -> sformat
            ("Recovery shifted from nodeId="%build%" and tip="%build%
             " to nodeId="%build%" and tip="%build)
            rNodeId' (headerHash rHeader')
            rNodeId  (headerHash rHeader)
        RecoveryContinued rNodeId rHeader -> sformat
            ("Recovery continued with nodeId="%build%" and tip="%build)
            rNodeId
            (headerHash rHeader)

-- | The returned 'Bool' signifies whether given peer was kicked and recovery
-- was stopped.
--
-- NB. The reason @nodeId@ is passed is that we want to avoid a race
-- condition. If you work with peer P and header H, after failure you want to
-- drop communication with P; however, if at the same time a new block
-- arrives and another thread replaces peer and header to (P2, H2), you want
-- to continue working with P2 and ignore the exception that happened with P.
-- So, @nodeId@ is used to check that the peer wasn't replaced mid-execution.
dropRecoveryHeader
    :: BlockWorkMode ctx m
    => NodeId
    -> m Bool
dropRecoveryHeader nodeId = do
    recHeaderVar <- view (lensOf @RecoveryHeaderTag)
    (kicked,realPeer) <- atomically $ do
        let processKick (peer,_) = do
                let p = peer == nodeId
                when p $ void $ tryTakeTMVar recHeaderVar
                pure (p, Just peer)
        maybe (pure (True,Nothing)) processKick =<< tryReadTMVar recHeaderVar
    when kicked $ logWarning $
        sformat ("Recovery mode communication dropped with peer "%build) nodeId
    unless kicked $
        logDebug $ "Recovery mode wasn't disabled: " <>
                   maybe "noth" show realPeer <> " vs " <> show nodeId
    pure kicked

-- | Drops the recovery header and, if it was successful, queries the tips.
dropRecoveryHeaderAndRepeat
    :: BlockWorkMode ctx m
    => Diffusion m -> NodeId -> m ()
dropRecoveryHeaderAndRepeat diffusion nodeId = do
    kicked <- dropRecoveryHeader nodeId
    when kicked $ attemptRestartRecovery
  where
    attemptRestartRecovery = do
        logDebug "Attempting to restart recovery"
        delay $ sec 2
        handleAny handleRecoveryTriggerE $ triggerRecovery diffusion
        logDebug "Attempting to restart recovery over"
    handleRecoveryTriggerE =
        -- REPORT:ERROR 'reportOrLogE' somewhere in block retrieval.
        reportOrLogE $ "Exception happened while trying to trigger " <>
                       "recovery inside dropRecoveryHeaderAndRepeat: "

-- Returns only if blocks were successfully downloaded and
-- processed. Throws exception if something goes wrong.
getProcessBlocks
    :: forall ctx m.
       ( BlockWorkMode ctx m
       , HasMisbehaviorMetrics ctx
       )
    => Diffusion m
    -> NodeId
    -> HeaderHash
    -> [HeaderHash]
    -> m ()
getProcessBlocks diffusion nodeId desired checkpoints = do
    result <- Diffusion.getBlocks diffusion nodeId desired checkpoints
    case OldestFirst <$> nonEmpty (getOldestFirst result) of
      Nothing -> do
          let msg = sformat ("getProcessBlocks: diffusion returned []"%
                             " on request to fetch "%shortHashF%" from peer "%build)
                            desired nodeId
          throwM $ DialogUnexpected msg
      Just (blocks :: OldestFirst NE Block) -> do
          recHeaderVar <- view (lensOf @RecoveryHeaderTag)
          logDebug $ sformat
              ("Retrieved "%int%" blocks")
              (blocks ^. _OldestFirst . to NE.length)
          handleBlocks blocks diffusion
          -- If we've downloaded any block with bigger
          -- difficulty than ncRecoveryHeader, we're
          -- gracefully exiting recovery mode.
          let isMoreDifficultThan b x = b ^. difficultyL >= x ^. difficultyL
          exitedRecovery <- atomically $ tryReadTMVar recHeaderVar >>= \case
              -- We're not in recovery mode? That must be ok.
              Nothing -> pure False
              -- If we're in recovery mode we should exit it if
              -- any block is more difficult than one in
              -- recHeader.
              Just (_, rHeader) ->
                  if any (`isMoreDifficultThan` rHeader) blocks
                  then isJust <$> tryTakeTMVar recHeaderVar
                  else pure False
          when exitedRecovery $
              logInfo "Recovery mode exited gracefully on receiving block we needed"<|MERGE_RESOLUTION|>--- conflicted
+++ resolved
@@ -25,13 +25,7 @@
 import           Pos.Block.RetrievalQueue (BlockRetrievalQueueTag, BlockRetrievalTask (..))
 import           Pos.Block.Types (RecoveryHeaderTag)
 import           Pos.Communication.Protocol (NodeId)
-<<<<<<< HEAD
 import           Pos.Core (Block, HasHeaderHash (..),  HeaderHash, difficultyL, isMoreDifficult)
-=======
-import           Pos.Core (Block, HasGeneratedSecrets, HasGenesisBlockVersionData, HasGenesisData,
-                           HasGenesisHash, HasHeaderHash (..), HasProtocolConstants, HeaderHash,
-                           difficultyL, isMoreDifficult)
->>>>>>> 7db5519b
 import           Pos.Core.Block (BlockHeader)
 import           Pos.Crypto (shortHashF)
 import qualified Pos.DB.BlockIndex as DB
