--- conflicted
+++ resolved
@@ -294,15 +294,9 @@
     applyWithoutRollbackDo
         :: HeaderHash -> m (HeaderHash, Either ApplyBlocksException HeaderHash)
     applyWithoutRollbackDo curTip = do
-<<<<<<< HEAD
         logInfo logTrace "Verifying and applying blocks..."
-        res <- verifyAndApplyBlocks logTrace pm False blocks
+        res <- fmap fst <$> verifyAndApplyBlocks logTrace pm False blocks
         logInfo logTrace "Verifying and applying blocks done"
-=======
-        logInfo "Verifying and applying blocks..."
-        res <- fmap fst <$> verifyAndApplyBlocks pm False blocks
-        logInfo "Verifying and applying blocks done"
->>>>>>> e7c309bd
         let newTip = either (const curTip) identity res
         pure (newTip, res)
 
