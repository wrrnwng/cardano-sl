--- conflicted
+++ resolved
@@ -6,12 +6,8 @@
 
 import           Universum
 
-<<<<<<< HEAD
 import           System.Wlog (WithLogger, logDebug)
-=======
-import           System.Wlog (WithLogger)
 import           UnliftIO (MonadUnliftIO)
->>>>>>> 6905030f
 
 import           Pos.DB.Class (MonadDBRead)
 import           Pos.DB.GState.Stakes (getRealTotalStake)
