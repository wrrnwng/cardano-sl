{-# LANGUAGE TypeFamilies #-}

-- | Module containing explorer-specific logic and data

module Pos.Explorer.DB
       ( ExplorerOp (..)
       , Page
       , Epoch
       , numOfLastTxs
       , getTxExtra
       , getAddrHistory
       , getAddrBalance
       , getPageBlocks
       , getEpochBlocks
       , getLastTransactions
       , prepareExplorerDB
       , sanityCheckBalances
       ) where

import           Universum

import           Control.Lens                 (at, non)
import           Control.Monad.Trans.Resource (ResourceT)
import           Data.Conduit                 (Sink, Source, mapOutput, runConduitRes,
                                               (.|))
import qualified Data.Conduit.List            as CL
import qualified Database.RocksDB             as Rocks
import           Formatting                   (sformat, (%))
import           Serokell.Util                (Color (Red), colorize, mapJson)
import           System.Wlog                  (WithLogger, logError)

import           Pos.Binary.Class             (UnsignedVarInt (..), serialize')
import           Pos.Context.Functions        (genesisUtxo)
import           Pos.Core                     (Address, Coin, EpochIndex, HeaderHash,
                                               unsafeAddCoin)
import           Pos.Core.Configuration       (HasConfiguration)
import           Pos.DB                       (DBError (..), DBIteratorClass (..),
                                               DBTag (GStateDB), MonadDB,
                                               MonadDBRead (dbGet), RocksBatchOp (..),
<<<<<<< HEAD
                                               dbSerializeValue, dbIterSource,
=======
                                               dbIterSource, dbSerializeValue,
>>>>>>> e74686f7
                                               encodeWithKeyPrefix)
import           Pos.DB.GState.Common         (gsGetBi, gsPutBi, writeBatchGState)
import           Pos.Explorer.Core            (AddrHistory, TxExtra (..))
import           Pos.Txp.Core                 (Tx, TxId, TxOut (..), TxOutAux (..))
import           Pos.Txp.DB                   (getAllPotentiallyHugeUtxo, utxoSource)
import           Pos.Txp.Toil                 (GenesisUtxo (..), utxoF,
                                               utxoToAddressCoinPairs)
import           Pos.Util.Chrono              (NewestFirst (..))

----------------------------------------------------------------------------
-- Types
----------------------------------------------------------------------------

-- Left like type aliases in order to remain flexible.
type Page = Int
type Epoch = EpochIndex

-- type PageBlocks = [Block SscGodTossing]
-- ^ this is much simpler but we are trading time for space
-- (since space is an issue, it seems)

-- TODO: In time if we have enough constants, maybe add to explorer Constants?
numOfLastTxs :: Int
numOfLastTxs = 20

----------------------------------------------------------------------------
-- Getters
----------------------------------------------------------------------------

getTxExtra :: MonadDBRead m => TxId -> m (Maybe TxExtra)
getTxExtra = gsGetBi . txExtraPrefix

getAddrHistory :: MonadDBRead m => Address -> m AddrHistory
getAddrHistory = fmap (NewestFirst . concat . maybeToList) .
                 gsGetBi . addrHistoryKey

getAddrBalance :: MonadDBRead m => Address -> m (Maybe Coin)
getAddrBalance = gsGetBi . addrBalanceKey

getPageBlocks :: MonadDBRead m => Page -> m (Maybe [HeaderHash])
getPageBlocks = gsGetBi . blockPagePrefix

getEpochBlocks :: MonadDBRead m => Epoch -> m (Maybe [HeaderHash])
getEpochBlocks = gsGetBi . blockEpochPrefix

getLastTransactions :: MonadDBRead m => m (Maybe [Tx])
getLastTransactions = gsGetBi lastTxsPrefix

----------------------------------------------------------------------------
-- Initialization
----------------------------------------------------------------------------

prepareExplorerDB :: (MonadReader ctx m, MonadDB m) => m ()
prepareExplorerDB =
    unlessM areBalancesInitialized $ do
        putGenesisBalances genesisUtxo
        putInitFlag

balancesInitFlag :: ByteString
balancesInitFlag = "e/init/"

areBalancesInitialized :: MonadDBRead m => m Bool
areBalancesInitialized = isJust <$> dbGet GStateDB balancesInitFlag

putInitFlag :: MonadDB m => m ()
putInitFlag = gsPutBi balancesInitFlag True

putGenesisBalances :: MonadDB m => GenesisUtxo -> m ()
putGenesisBalances (GenesisUtxo utxo) = writeBatchGState putAddrBalancesOp
  where
    putAddrBalancesOp :: [ExplorerOp]
    putAddrBalancesOp = map (uncurry PutAddrBalance) addressCoinsPairs

    addressCoinsPairs :: [(Address, Coin)]
    addressCoinsPairs = utxoToAddressCoinPairs utxo

----------------------------------------------------------------------------
-- Batch operations
----------------------------------------------------------------------------

data ExplorerOp
    = AddTxExtra !TxId !TxExtra
    | DelTxExtra !TxId

    | PutPageBlocks !Page ![HeaderHash]

    | PutEpochBlocks !Epoch ![HeaderHash]

    | PutLastTxs ![Tx]

    | UpdateAddrHistory !Address !AddrHistory

    | PutAddrBalance !Address !Coin
    | DelAddrBalance !Address

instance HasConfiguration => RocksBatchOp ExplorerOp where

    toBatchOp (AddTxExtra id extra) =
        [Rocks.Put (txExtraPrefix id) (dbSerializeValue extra)]
    toBatchOp (DelTxExtra id) =
        [Rocks.Del $ txExtraPrefix id]

    toBatchOp (PutPageBlocks page pageBlocks) =
        [Rocks.Put (blockPagePrefix page) (dbSerializeValue pageBlocks)]

    toBatchOp (PutEpochBlocks epoch pageBlocks) =
        [Rocks.Put (blockEpochPrefix epoch) (dbSerializeValue pageBlocks)]

    toBatchOp (PutLastTxs lastTxs) =
        [Rocks.Put lastTxsPrefix (dbSerializeValue lastTxs)]

    toBatchOp (UpdateAddrHistory addr txs)
        | null txs = [Rocks.Del key]
        | otherwise = [Rocks.Put key (dbSerializeValue txs)]
      where
        key = addrHistoryKey addr

    toBatchOp (PutAddrBalance addr coin) =
        [Rocks.Put (addrBalanceKey addr) (dbSerializeValue coin)]
    toBatchOp (DelAddrBalance addr) =
        [Rocks.Del $ addrBalanceKey addr]

----------------------------------------------------------------------------
-- Iteration
----------------------------------------------------------------------------

data BalancesIter

instance DBIteratorClass BalancesIter where
    type IterKey BalancesIter = Address
    type IterValue BalancesIter = Coin
    iterKeyPrefix = addrBalancePrefix

-- 'Source' corresponding to the whole balances mapping (for all addresses).
balancesSource :: (MonadDBRead m) => Source (ResourceT m) (Address, Coin)
balancesSource = dbIterSource GStateDB (Proxy @BalancesIter)

-- 'Sink' to turn balances source to a map.
balancesSink :: (MonadDBRead m) => Sink (Address, Coin) m (HashMap Address Coin)
balancesSink =
    CL.fold
        (\res (addr, coin) -> res & at addr . non minBound %~ unsafeAddCoin coin)
        mempty

----------------------------------------------------------------------------
-- Sanity check
----------------------------------------------------------------------------

-- | Check that balances stored in the Explorer DB are the same as the
-- balances computed from Utxo DB.
--
-- WARNING: this is potentially expensive operation, it shouldn't be
-- used in production.
sanityCheckBalances
    :: (MonadDBRead m, WithLogger m)
    => m ()
sanityCheckBalances = do
    let utxoBalancesSource =
            mapOutput ((txOutAddress &&& txOutValue) . toaOut . snd) utxoSource
    storedMap <- runConduitRes $ balancesSource .| balancesSink
    computedFromUtxoMap <- runConduitRes $ utxoBalancesSource .| balancesSink
    let fmt =
            ("Explorer's balances are inconsistent with UTXO.\nExplorer stores: "
             %mapJson%".\nUtxo version is: "%mapJson%"\n")
    let msg = sformat fmt storedMap computedFromUtxoMap
    unless (storedMap == computedFromUtxoMap) $ do
        logError $ colorize Red msg
        logError . colorize Red . sformat ("Actual utxo is: " %utxoF) =<<
            getAllPotentiallyHugeUtxo
        throwM $ DBMalformed msg

----------------------------------------------------------------------------
-- Keys
----------------------------------------------------------------------------

txExtraPrefix :: TxId -> ByteString
txExtraPrefix h = "e/tx/" <> serialize' h

addrHistoryKey :: Address -> ByteString
addrHistoryKey addr = "e/ah/" <> serialize' addr

addrBalancePrefix :: ByteString
addrBalancePrefix = "e/ab/"

addrBalanceKey :: Address -> ByteString
addrBalanceKey = encodeWithKeyPrefix @BalancesIter

blockPagePrefix :: Page -> ByteString
blockPagePrefix page = "e/page/" <> encodedPage
  where
    encodedPage = serialize' $ UnsignedVarInt page

blockEpochPrefix :: Epoch -> ByteString
blockEpochPrefix epoch = "e/epoch/" <> serialize' epoch

lastTxsPrefix :: ByteString
lastTxsPrefix = "e/ltxs/"<|MERGE_RESOLUTION|>--- conflicted
+++ resolved
@@ -37,11 +37,7 @@
 import           Pos.DB                       (DBError (..), DBIteratorClass (..),
                                                DBTag (GStateDB), MonadDB,
                                                MonadDBRead (dbGet), RocksBatchOp (..),
-<<<<<<< HEAD
-                                               dbSerializeValue, dbIterSource,
-=======
                                                dbIterSource, dbSerializeValue,
->>>>>>> e74686f7
                                                encodeWithKeyPrefix)
 import           Pos.DB.GState.Common         (gsGetBi, gsPutBi, writeBatchGState)
 import           Pos.Explorer.Core            (AddrHistory, TxExtra (..))
