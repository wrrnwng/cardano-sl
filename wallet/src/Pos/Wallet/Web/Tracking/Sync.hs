{-# LANGUAGE AllowAmbiguousTypes #-}
{-# LANGUAGE ScopedTypeVariables #-}
{-# LANGUAGE TypeFamilies        #-}

-- To support actual wallet accounts we listen to applications and rollbacks
-- of blocks, extract transactions from block and extract our
-- accounts (such accounts which we can decrypt).
-- We synchronise wallet-db (acidic-state) with node-db
-- and support last seen tip for each walletset.
-- There are severals cases when we must  synchronise wallet-db and node-db:
-- • When we relaunch wallet. Desynchronization can be caused by interruption
--   during blocks application/rollback at the previous launch,
--   then wallet-db can fall behind from node-db (when interruption during rollback)
--   or vice versa (when interruption during application)
--   @syncWSetsWithGStateLock@ implements this functionality.
-- • When a user wants to import a secret key. Then we must rely on
--   Utxo (GStateDB), because blockchain can be large.

module Pos.Wallet.Web.Tracking.Sync
       ( syncWalletsWithGState
       , trackingApplyTxs
       , trackingRollbackTxs
       , applyModifierToWallet
       , rollbackModifierFromWallet
       , BlockLockMode
       , WalletTrackingEnv

       , syncWalletOnImport
       , txMempoolToModifier

       , fixingCachedAccModifier
       , fixCachedAccModifierFor
       ) where

import           Universum
import           Unsafe                           (unsafeLast)

import           Control.Lens                     (to)
import           Control.Monad.Catch              (handleAll)
import qualified Data.DList                       as DL
import qualified Data.HashMap.Strict              as HM
import           Data.List                        ((!!))
import qualified Data.List.NonEmpty               as NE
import qualified Data.Map                         as M
import           Ether.Internal                   (HasLens (..))
import           Formatting                       (build, sformat, (%))
import           Serokell.Util                    (enumerate)
import           System.Wlog                      (HasLoggerName, WithLogger, logError,
                                                   logInfo, logWarning, modifyLoggerName)

import           Pos.Block.Core                   (BlockHeader, getBlockHeader,
                                                   mainBlockTxPayload)
import           Pos.Block.Types                  (Blund, undoTx)
import           Pos.Client.Txp.History           (TxHistoryEntry (..),
                                                   txHistoryListToMap)
import           Pos.Core                         (Address (..), BlockHeaderStub,
                                                   ChainDifficulty, HasConfiguration,
                                                   HasDifficulty (..), HeaderHash,
                                                   Timestamp, aaPkDerivationPath,
                                                   addrAttributesUnwrapped,
                                                   blkSecurityParam, genesisHash,
                                                   headerHash, headerSlotL,
                                                   makeRootPubKeyAddress,
                                                   timestampToPosix)
import           Pos.Crypto                       (EncryptedSecretKey, HDPassphrase,
                                                   WithHash (..), deriveHDPassphrase,
                                                   encToPublic, shortHashF,
                                                   unpackHDAddressAttr, withHash)
import qualified Pos.DB.Block                     as DB
import qualified Pos.DB.DB                        as DB
import qualified Pos.GState                       as GS
import           Pos.GState.BlockExtra            (foldlUpWhileM, resolveForwardLink)
import           Pos.Slotting                     (MonadSlots (..), MonadSlotsData,
                                                   getSlotStartPure, getSystemStartM)
import           Pos.StateLock                    (Priority (..), StateLock,
                                                   withStateLockNoMetrics)
<<<<<<< HEAD
import           Pos.Txp                          (MonadTxpMem, genesisUtxo,
                                                   getLocalTxsNUndo, unGenesisUtxo)
import           Pos.Txp.Core                     (Tx (..), TxAux (..), TxIn (..),
                                                   TxOutAux (..), TxUndo,
                                                   flattenTxPayload, toaOut, topsortTxs,
                                                   txOutAddress)
=======
import           Pos.Txp                          (GenesisUtxo (..), Tx (..), TxAux (..),
                                                   TxIn (..), TxOut, TxOutAux (..),
                                                   TxUndo, flattenTxPayload, genesisUtxo,
                                                   toaOut, topsortTxs, txOutAddress,
                                                   utxoToModifier)
import           Pos.Txp.MemState.Class           (MonadTxpMem, getLocalTxsNUndo)
>>>>>>> dccd5540
import           Pos.Util.Chrono                  (getNewestFirst)
import           Pos.Util.LogSafe                 (logInfoS, logWarningS)
import qualified Pos.Util.Modifier                as MM
import           Pos.Util.Servant                 (encodeCType)

import           Pos.Wallet.WalletMode            (WalletMempoolExt)
import           Pos.Wallet.Web.Account           (MonadKeySearch (..))
import           Pos.Wallet.Web.ClientTypes       (Addr, CId, CTxMeta (..),
                                                   CWAddressMeta (..), Wal, encToCId,
                                                   isTxLocalAddress)
import           Pos.Wallet.Web.Error.Types       (WalletError (..))
import           Pos.Wallet.Web.Pending.Types     (PtxBlockInfo, PtxCondition (PtxApplying, PtxInNewestBlocks))
import           Pos.Wallet.Web.State             (AddressLookupMode (..),
                                                   CustomAddressType (..), MonadWalletDB,
                                                   WalletTip (..))
import qualified Pos.Wallet.Web.State             as WS
import           Pos.Wallet.Web.Tracking.Modifier (CAccModifier (..), CachedCAccModifier,
                                                   deleteAndInsertIMM, deleteAndInsertMM,
                                                   deleteAndInsertVM, indexedDeletions,
                                                   sortedInsertions)
import           Pos.Wallet.Web.Util              (getWalletAddrMetas)

type BlockLockMode ctx m =
     ( WithLogger m
     , MonadReader ctx m
     , HasLens StateLock ctx StateLock
     , DB.MonadBlockDB m
     , MonadMask m
     )

type WalletTrackingEnvRead ctx m =
     ( BlockLockMode ctx m
     , MonadTxpMem WalletMempoolExt ctx m
     , WS.MonadWalletDBRead ctx m
     , MonadSlotsData ctx m
     , WithLogger m
     , HasConfiguration
     )

type WalletTrackingEnv ctx m =
     ( WalletTrackingEnvRead ctx m
     , MonadWalletDB ctx m
     )

syncWalletOnImport :: WalletTrackingEnv ctx m => EncryptedSecretKey -> m ()
syncWalletOnImport = syncWalletsWithGState . one

txMempoolToModifier :: WalletTrackingEnvRead ctx m => EncryptedSecretKey -> m CAccModifier
txMempoolToModifier encSK = do
    let wHash (i, TxAux {..}, _) = WithHash taTx i
        wId = encToCId encSK
        getDiff       = const Nothing  -- no difficulty (mempool txs)
        getTs         = const Nothing  -- don't give any timestamp
        getPtxBlkInfo = const Nothing  -- no slot of containing block
    (txs, undoMap) <- getLocalTxsNUndo

    txsWUndo <- forM txs $ \(id, tx) -> case HM.lookup id undoMap of
        Just undo -> pure (id, tx, undo)
        Nothing -> do
            let errMsg = sformat ("There is no undo corresponding to TxId #"%build%" from txp mempool") id
            logError errMsg
            throwM $ InternalError errMsg

    tipH <- DB.getTipHeader
    allAddresses <- getWalletAddrMetas Ever wId
    case topsortTxs wHash txsWUndo of
        Nothing      -> mempty <$ logWarning "txMempoolToModifier: couldn't topsort mempool txs"
        Just ordered -> pure $
            trackingApplyTxs encSK allAddresses getDiff getTs getPtxBlkInfo $
            map (\(_, tx, undo) -> (tx, undo, tipH)) ordered

----------------------------------------------------------------------------
-- Logic
----------------------------------------------------------------------------

-- Iterate over blocks (using forward links) and actualize our accounts.
syncWalletsWithGState
    :: forall ctx m.
    ( MonadWalletDB ctx m
    , BlockLockMode ctx m
    , MonadSlotsData ctx m
    , HasConfiguration
    )
    => [EncryptedSecretKey] -> m ()
syncWalletsWithGState encSKs = forM_ encSKs $ \encSK -> handleAll (onErr encSK) $ do
    let wAddr = encToCId encSK
    WS.getWalletSyncTip wAddr >>= \case
        Nothing                -> logWarningS $ sformat ("There is no syncTip corresponding to wallet #"%build) wAddr
        Just NotSynced         -> syncDo encSK Nothing
        Just (SyncedWith wTip) -> DB.blkGetHeader wTip >>= \case
            Nothing ->
                throwM $ InternalError $
                    sformat ("Couldn't get block header of wallet by last synced hh: "%build) wTip
            Just wHeader -> syncDo encSK (Just wHeader)
  where
    onErr encSK = logWarningS . sformat fmt (encToCId encSK)
    fmt = "Sync of wallet "%build%" failed: "%build
    syncDo :: EncryptedSecretKey -> Maybe BlockHeader -> m ()
    syncDo encSK wTipH = do
        let wdiff = maybe (0::Word32) (fromIntegral . ( ^. difficultyL)) wTipH
        gstateTipH <- DB.getTipHeader
        -- If account's syncTip is before the current gstate's tip,
        -- then it loads accounts and addresses starting with @wHeader@.
        -- syncTip can be before gstate's the current tip
        -- when we call @syncWalletSetWithTip@ at the first time
        -- or if the application was interrupted during rollback.
        -- We don't load all blocks explicitly, because blockain can be long.
        wNewTip <-
            if (gstateTipH ^. difficultyL > fromIntegral blkSecurityParam + fromIntegral wdiff) then do
                -- Wallet tip is "far" from gState tip,
                -- rollback can't occur more then @blkSecurityParam@ blocks,
                -- so we can sync wallet and GState without the block lock
                -- to avoid blocking of blocks verification/application.
                bh <- unsafeLast . getNewestFirst <$> DB.loadHeadersByDepth (blkSecurityParam + 1) (headerHash gstateTipH)
                logInfo $
                    sformat ("Wallet's tip is far from GState tip. Syncing with "%build%" without the block lock")
                    (headerHash bh)
                syncWalletWithGStateUnsafe encSK wTipH bh
                pure $ Just bh
            else pure wTipH
        withStateLockNoMetrics HighPriority $ \tip -> do
            logInfo $ sformat ("Syncing wallet with "%build%" under the block lock") tip
            tipH <- maybe (error "No block header corresponding to tip") pure =<< DB.blkGetHeader tip
            syncWalletWithGStateUnsafe encSK wNewTip tipH

----------------------------------------------------------------------------
-- Unsafe operations. Core logic.
----------------------------------------------------------------------------
-- These operation aren't atomic and don't take the block lock.

-- BE CAREFUL! This function iterates over blockchain, the blockchain can be large.
syncWalletWithGStateUnsafe
    :: forall ctx m .
    ( MonadWalletDB ctx m
    , DB.MonadBlockDB m
    , WithLogger m
    , MonadSlotsData ctx m
    , HasConfiguration
    )
    => EncryptedSecretKey      -- ^ Secret key for decoding our addresses
    -> Maybe BlockHeader       -- ^ Block header corresponding to wallet's tip.
                               --   Nothing when wallet's tip is genesisHash
    -> BlockHeader             -- ^ GState header hash
    -> m ()
syncWalletWithGStateUnsafe encSK wTipHeader gstateH = setLogger $ do
    systemStart  <- getSystemStartM
    slottingData <- GS.getSlottingData

    let gstateHHash = headerHash gstateH
        loadCond (b, _) _ = b ^. difficultyL <= gstateH ^. difficultyL
        wAddr = encToCId encSK
        mappendR r mm = pure (r <> mm)
        diff = (^. difficultyL)
        mDiff = Just . diff
        gbTxs = either (const []) (^. mainBlockTxPayload . to flattenTxPayload)

        mainBlkHeaderTs mBlkH =
          getSlotStartPure systemStart (mBlkH ^. headerSlotL) slottingData
        blkHeaderTs = either (const Nothing) mainBlkHeaderTs

        -- assuming that transactions are not created until syncing is complete
        ptxBlkInfo = const Nothing

        rollbackBlock :: [CWAddressMeta] -> Blund -> CAccModifier
        rollbackBlock allAddresses (b, u) =
            trackingRollbackTxs encSK allAddresses mDiff blkHeaderTs $
            zip3 (gbTxs b) (undoTx u) (repeat $ getBlockHeader b)

        applyBlock :: [CWAddressMeta] -> Blund -> m CAccModifier
        applyBlock allAddresses (b, u) = pure $
            trackingApplyTxs encSK allAddresses mDiff blkHeaderTs ptxBlkInfo $
            zip3 (gbTxs b) (undoTx u) (repeat $ getBlockHeader b)

        computeAccModifier :: BlockHeader -> m CAccModifier
        computeAccModifier wHeader = do
            allAddresses <- getWalletAddrMetas Ever wAddr
            logInfoS $
                sformat ("Wallet "%build%" header: "%build%", current tip header: "%build)
                wAddr wHeader gstateH
            if | diff gstateH > diff wHeader -> do
                     -- If wallet's syncTip is before than the current tip in the blockchain,
                     -- then it loads wallets starting with @wHeader@.
                     -- Sync tip can be before the current tip
                     -- when we call @syncWalletSetWithTip@ at the first time
                     -- or if the application was interrupted during rollback.
                     -- We don't load blocks explicitly, because blockain can be long.
                     maybe (pure mempty)
                         (\wNextH ->
                            foldlUpWhileM DB.blkGetBlund (applyBlock allAddresses) wNextH loadCond mappendR mempty)
                         =<< resolveForwardLink wHeader
               | diff gstateH < diff wHeader -> do
                     -- This rollback can occur
                     -- if the application was interrupted during blocks application.
                     blunds <- getNewestFirst <$>
                         DB.loadBlundsWhile (\b -> getBlockHeader b /= gstateH) (headerHash wHeader)
                     pure $ foldl' (\r b -> r <> rollbackBlock allAddresses b) mempty blunds
               | otherwise -> mempty <$ logInfoS (sformat ("Wallet "%build%" is already synced") wAddr)

    whenNothing_ wTipHeader $ do
        let encInfo = getEncInfo encSK
            ownGenesisData =
                selectOwnAddresses encInfo (txOutAddress . toaOut . snd) $
                M.toList $ unGenesisUtxo genesisUtxo
            ownGenesisUtxo = M.fromList $ map fst ownGenesisData
            ownGenesisAddrs = map snd ownGenesisData
        mapM_ WS.addWAddress ownGenesisAddrs
        WS.updateWalletBalancesAndUtxo (utxoToModifier ownGenesisUtxo)

    startFromH <- maybe firstGenesisHeader pure wTipHeader
    mapModifier@CAccModifier{..} <- computeAccModifier startFromH
    applyModifierToWallet wAddr gstateHHash mapModifier
    -- Mark the wallet as ready, so it will be available from api endpoints.
    WS.setWalletReady wAddr True
    logInfoS $
        sformat ("Wallet "%build%" has been synced with tip "
                %shortHashF%", "%build)
                wAddr (maybe genesisHash headerHash wTipHeader) mapModifier
  where
    firstGenesisHeader :: m BlockHeader
    firstGenesisHeader = resolveForwardLink (genesisHash @BlockHeaderStub) >>=
        maybe (error "Unexpected state: genesisHash doesn't have forward link")
            (maybe (error "No genesis block corresponding to header hash") pure <=< DB.blkGetHeader)

<<<<<<< HEAD
-- TODO: @pva701: maybe it would be needed, dunno
-- runWithWalletUtxo
--     :: (MonadReader ctx m, HasLens GenesisUtxo ctx GenesisUtxo, MonadWalletDB ctx m)
--     => ToilT () (DBToil m) a
--     -> m a
-- runWithWalletUtxo action = do
--     walletUtxo <- WS.getWalletUtxo
--     runDBToil $ fst <$> runToilTLocal (fromUtxo walletUtxo) def mempty action

=======
>>>>>>> dccd5540
-- Process transactions on block application,
-- decrypt our addresses, and add/delete them to/from wallet-db.
-- Addresses are used in TxIn's will be deleted,
-- in TxOut's will be added.
trackingApplyTxs
    :: HasConfiguration
    => EncryptedSecretKey                          -- ^ Wallet's secret key
    -> [CWAddressMeta]                             -- ^ All addresses in wallet
    -> (BlockHeader -> Maybe ChainDifficulty)      -- ^ Function to determine tx chain difficulty
    -> (BlockHeader -> Maybe Timestamp)            -- ^ Function to determine tx timestamp in history
    -> (BlockHeader -> Maybe PtxBlockInfo)         -- ^ Function to determine pending tx's block info
    -> [(TxAux, TxUndo, BlockHeader)]              -- ^ Txs of blocks and corresponding header hash
    -> CAccModifier
trackingApplyTxs (getEncInfo -> encInfo) allAddresses getDiff getTs getPtxBlkInfo txs =
    foldl' applyTx mempty txs
  where
<<<<<<< HEAD
    toTxInOut txid (idx, out) = (TxInUtxo txid idx, TxOutAux out)

    applyTx :: CAccModifier -> (TxAux, TxUndo, BlockHeader) -> CAccModifier
    applyTx CAccModifier{..} (TxAux {..}, undo, blkHeader) =
=======
    applyTx :: CAccModifier -> (TxAux, TxUndo, BlockHeader ssc) -> CAccModifier
    applyTx CAccModifier{..} (tx, undo, blkHeader) = do
>>>>>>> dccd5540
        let hh = headerHash blkHeader
            hhs = repeat hh
<<<<<<< HEAD
            tx@(UnsafeTx (NE.toList -> inps) (NE.toList -> outs) _) = taTx
            !txId = hash tx
            -- TODO should we do something with unknown inputs?
            resolvedInputs = catMaybes $ zipWith (fmap . (,)) inps (NE.toList undo)
            txOutgoings = map txOutAddress outs
            txInputs = map (toaOut . snd) resolvedInputs

            ownInputs = selectOwnAddresses encInfo (txOutAddress . toaOut . snd) resolvedInputs
            ownOutputs = selectOwnAddresses encInfo (txOutAddress . snd) $
                enumerate outs
            ownInpAddrMetas = map snd ownInputs
            ownOutAddrMetas = map snd ownOutputs
=======
            wh@(WithHash _ txId) = withHash (taTx tx)
        let (ownInputs, ownOutputs, thEntry) =
                selectOwnTxInsAndOuts encInfo (wh, undo) (getDiff blkHeader, getTs blkHeader)

>>>>>>> dccd5540
            ownTxIns = map (fst . fst) ownInputs
            ownTxOuts = map fst ownOutputs

            addedHistory =
                if (not $ null ownOutputs) || (not $ null ownInputs)
                then DL.cons thEntry camAddedHistory
                else camAddedHistory

            usedAddrs = map (cwamId . snd) ownOutputs
            changeAddrs = evalChange allAddresses (map (cwamId . snd) ownInputs) usedAddrs

            mPtxBlkInfo = getPtxBlkInfo blkHeader
            addedPtxCandidates =
                if | Just ptxBlkInfo <- mPtxBlkInfo
                     -> DL.cons (txId, ptxBlkInfo) camAddedPtxCandidates
                   | otherwise
                     -> camAddedPtxCandidates
        CAccModifier
            (deleteAndInsertIMM [] (map snd ownOutputs) camAddresses)
            (deleteAndInsertVM [] (zip usedAddrs hhs) camUsed)
            (deleteAndInsertVM [] (zip changeAddrs hhs) camChange)
            (deleteAndInsertMM ownTxIns ownTxOuts camUtxo)
            addedHistory
            camDeletedHistory
            addedPtxCandidates
            camDeletedPtxCandidates

-- Process transactions on block rollback.
-- Like @trackingApplyTxs@, but vise versa.
trackingRollbackTxs
    :: HasConfiguration
    => EncryptedSecretKey -- ^ Wallet's secret key
<<<<<<< HEAD
    -> [CWAddressMeta] -- ^ All adresses
    -> (BlockHeader -> Maybe ChainDifficulty)  -- ^ Function to determine tx chain difficulty
    -> (BlockHeader -> Maybe Timestamp)        -- ^ Function to determine tx timestamp in history
    -> [(TxAux, TxUndo, BlockHeader)] -- ^ Txs of blocks and corresponding header hash
=======
    -> [CWAddressMeta]    -- ^ All addresses
    -> (BlockHeader ssc -> Maybe ChainDifficulty)  -- ^ Function to determine tx chain difficulty
    -> (BlockHeader ssc -> Maybe Timestamp)        -- ^ Function to determine tx timestamp in history
    -> [(TxAux, TxUndo, BlockHeader ssc)] -- ^ Txs of blocks and corresponding header hash
>>>>>>> dccd5540
    -> CAccModifier
trackingRollbackTxs (getEncInfo -> encInfo) allAddress getDiff getTs txs =
    foldl' rollbackTx mempty txs
  where
<<<<<<< HEAD
    rollbackTx :: CAccModifier -> (TxAux, TxUndo, BlockHeader) -> CAccModifier
    rollbackTx CAccModifier{..} (TxAux {..}, NE.toList -> undoL, blkHeader) = do
        let hh = headerHash blkHeader
            hhs = repeat hh
            mDiff = getDiff blkHeader
            mTs = getTs blkHeader
            tx@(UnsafeTx (NE.toList -> inps) (NE.toList -> outs) _) = taTx
            !txid = hash taTx
            undoL' = catMaybes undoL
            resolvedInputs = zip inps undoL'
            txOutgoings = map txOutAddress outs
            txInputs = map (toaOut . snd) resolvedInputs

            ownInputs = selectOwnAddresses encInfo (txOutAddress . toaOut) undoL'
            ownOutputs = selectOwnAddresses encInfo txOutAddress $ outs
            ownInputMetas = map snd ownInputs
            ownOutputMetas = map snd ownOutputs
            ownInputAddrs = map cwamId ownInputMetas
            ownOutputAddrs = map cwamId ownOutputMetas

            l = fromIntegral (length outs) :: Word32
            ownTxIns = zip inps $ map fst ownInputs
            ownTxOuts = map (TxInUtxo txid) ([0 .. l - 1] :: [Word32])

            th = THEntry txid tx mDiff txInputs txOutgoings mTs
=======
    rollbackTx :: CAccModifier -> (TxAux, TxUndo, BlockHeader ssc) -> CAccModifier
    rollbackTx CAccModifier{..} (tx, undo, blkHeader) = do
        let wh@(WithHash _ txId) = withHash (taTx tx)
            hh = headerHash blkHeader
            hhs = repeat hh
            (ownInputs, ownOutputs, thEntry) =
                selectOwnTxInsAndOuts encInfo (wh, undo) (getDiff blkHeader, getTs blkHeader)

            ownTxOutIns = map (fst . fst) ownOutputs
>>>>>>> dccd5540

            deletedHistory =
                if (not $ null ownInputs) || (not $ null ownOutputs)
                then DL.snoc camDeletedHistory thEntry
                else camDeletedHistory

            deletedPtxCandidates = DL.cons (txId, thEntry) camDeletedPtxCandidates

        -- Rollback isn't needed, because we don't use @utxoGet@
        -- (undo contains all required information)
        let usedAddrs = map (cwamId . snd) ownOutputs
            changeAddrs = evalChange allAddress (map (cwamId . snd) ownInputs) usedAddrs
        CAccModifier
            (deleteAndInsertIMM (map snd ownOutputs) [] camAddresses)
            (deleteAndInsertVM (zip usedAddrs hhs) [] camUsed)
            (deleteAndInsertVM (zip changeAddrs hhs) [] camChange)
            (deleteAndInsertMM ownTxOutIns (map fst ownInputs) camUtxo)
            camAddedHistory
            deletedHistory
            camAddedPtxCandidates
            deletedPtxCandidates

type OwnTxInOuts = [((TxIn, TxOutAux), CWAddressMeta)]

selectOwnTxInsAndOuts
    :: (HDPassphrase, CId Wal)
    -> (WithHash Tx, TxUndo)
    -> (Maybe ChainDifficulty, Maybe Timestamp)
    -> (OwnTxInOuts, OwnTxInOuts, TxHistoryEntry)
selectOwnTxInsAndOuts encInfo (WithHash tx txId, NE.toList -> undoL) (mDiff, mTs) =
    let (UnsafeTx (NE.toList -> inps) (NE.toList -> outs) _) = tx
        toTxInOut (idx, out) = (TxInUtxo txId idx, TxOutAux out)

        resolvedInputs :: [(TxIn, TxOutAux)]
        resolvedInputs = catMaybes (zipWith (fmap . (,)) inps undoL)
        txOutgoings = map txOutAddress outs
        txInputs = map (toaOut . snd) resolvedInputs

        ownInputs :: [((TxIn, TxOutAux), CWAddressMeta)]
        ownInputs = selectOwnAddresses encInfo (txOutAddress . toaOut . snd) resolvedInputs
        ownOutputs :: [((Word32, TxOut), CWAddressMeta)]
        ownOutputs = selectOwnAddresses encInfo (txOutAddress . snd) (enumerate outs)

        th = THEntry txId tx mDiff txInputs txOutgoings mTs in
    (ownInputs, map (first toTxInOut) ownOutputs, th)

applyModifierToWallet
    :: MonadWalletDB ctx m
    => CId Wal
    -> HeaderHash
    -> CAccModifier
    -> m ()
applyModifierToWallet wid newTip CAccModifier{..} = do
    -- TODO maybe do it as one acid-state transaction.
    mapM_ WS.addWAddress (sortedInsertions camAddresses)
    mapM_ (WS.addCustomAddress UsedAddr . fst) (MM.insertions camUsed)
    mapM_ (WS.addCustomAddress ChangeAddr . fst) (MM.insertions camChange)
    WS.updateWalletBalancesAndUtxo camUtxo
    let cMetas = M.fromList
               $ mapMaybe (\THEntry {..} -> (\mts -> (_thTxId, CTxMeta . timestampToPosix $ mts)) <$> _thTimestamp)
               $ DL.toList camAddedHistory
    WS.addOnlyNewTxMetas wid cMetas
    let addedHistory = txHistoryListToMap $ DL.toList camAddedHistory
    WS.insertIntoHistoryCache wid addedHistory
    -- resubmitting worker can change ptx in db nonatomically, but
    -- tracker has priority over the resubmiter, thus do not use CAS here
    forM_ camAddedPtxCandidates $ \(txid, ptxBlkInfo) ->
        WS.setPtxCondition wid txid (PtxInNewestBlocks ptxBlkInfo)
    WS.setWalletSyncTip wid newTip

rollbackModifierFromWallet
    :: (MonadWalletDB ctx m, MonadSlots ctx m)
    => CId Wal
    -> HeaderHash
    -> CAccModifier
    -> m ()
rollbackModifierFromWallet wid newTip CAccModifier{..} = do
    -- TODO maybe do it as one acid-state transaction.
    mapM_ WS.removeWAddress (indexedDeletions camAddresses)
    mapM_ (WS.removeCustomAddress UsedAddr) (MM.deletions camUsed)
    mapM_ (WS.removeCustomAddress ChangeAddr) (MM.deletions camChange)
    WS.updateWalletBalancesAndUtxo camUtxo
    forM_ camDeletedPtxCandidates $ \(txid, poolInfo) -> do
        curSlot <- getCurrentSlotInaccurate
        WS.ptxUpdateMeta wid txid (WS.PtxResetSubmitTiming curSlot)
        WS.setPtxCondition wid txid (PtxApplying poolInfo)
        let deletedHistory = txHistoryListToMap (DL.toList camDeletedHistory)
        WS.removeFromHistoryCache wid deletedHistory
        WS.removeWalletTxMetas wid (map encodeCType $ M.keys deletedHistory)
    WS.setWalletSyncTip wid newTip

evalChange
    :: [CWAddressMeta] -- ^ All adresses
    -> [CId Addr]      -- ^ Own input addresses of tx
    -> [CId Addr]      -- ^ Own outputs addresses of tx
    -> [CId Addr]
evalChange allAddresses inputs outputs
    | null inputs || null outputs = []
    | otherwise = filter (isTxLocalAddress allAddresses (NE.fromList inputs)) outputs

getEncInfo :: EncryptedSecretKey -> (HDPassphrase, CId Wal)
getEncInfo encSK = do
    let pubKey = encToPublic encSK
    let hdPass = deriveHDPassphrase pubKey
    let wCId = encodeCType $ makeRootPubKeyAddress pubKey
    (hdPass, wCId)

selectOwnAddresses
    :: (HDPassphrase, CId Wal)
    -> (a -> Address)
    -> [a]
    -> [(a, CWAddressMeta)]
selectOwnAddresses encInfo getAddr =
    mapMaybe (\a -> (a,) <$> decryptAddress encInfo (getAddr a))

setLogger :: HasLoggerName m => m a -> m a
setLogger = modifyLoggerName (<> "wallet" <> "sync")

decryptAddress :: (HDPassphrase, CId Wal) -> Address -> Maybe CWAddressMeta
decryptAddress (hdPass, wCId) addr = do
    hdPayload <- aaPkDerivationPath $ addrAttributesUnwrapped addr
    derPath <- unpackHDAddressAttr hdPass hdPayload
    guard $ length derPath == 2
    pure $ CWAddressMeta wCId (derPath !! 0) (derPath !! 1) (encodeCType addr)

----------------------------------------------------------------------------
-- Cached modifier
----------------------------------------------------------------------------

-- | Evaluates `txMempoolToModifier` and provides result as a parameter
-- to given function.
fixingCachedAccModifier
    :: (WalletTrackingEnvRead ctx m, MonadKeySearch key m)
    => (CachedCAccModifier -> key -> m a)
    -> key -> m a
fixingCachedAccModifier action key =
    findKey key >>= txMempoolToModifier >>= flip action key

fixCachedAccModifierFor
    :: (WalletTrackingEnvRead ctx m, MonadKeySearch key m)
    => key
    -> (CachedCAccModifier -> m a)
    -> m a
fixCachedAccModifierFor key action =
    fixingCachedAccModifier (const . action) key<|MERGE_RESOLUTION|>--- conflicted
+++ resolved
@@ -74,21 +74,12 @@
                                                    getSlotStartPure, getSystemStartM)
 import           Pos.StateLock                    (Priority (..), StateLock,
                                                    withStateLockNoMetrics)
-<<<<<<< HEAD
-import           Pos.Txp                          (MonadTxpMem, genesisUtxo,
-                                                   getLocalTxsNUndo, unGenesisUtxo)
-import           Pos.Txp.Core                     (Tx (..), TxAux (..), TxIn (..),
-                                                   TxOutAux (..), TxUndo,
-                                                   flattenTxPayload, toaOut, topsortTxs,
-                                                   txOutAddress)
-=======
 import           Pos.Txp                          (GenesisUtxo (..), Tx (..), TxAux (..),
                                                    TxIn (..), TxOut, TxOutAux (..),
                                                    TxUndo, flattenTxPayload, genesisUtxo,
                                                    toaOut, topsortTxs, txOutAddress,
                                                    utxoToModifier)
 import           Pos.Txp.MemState.Class           (MonadTxpMem, getLocalTxsNUndo)
->>>>>>> dccd5540
 import           Pos.Util.Chrono                  (getNewestFirst)
 import           Pos.Util.LogSafe                 (logInfoS, logWarningS)
 import qualified Pos.Util.Modifier                as MM
@@ -312,18 +303,6 @@
         maybe (error "Unexpected state: genesisHash doesn't have forward link")
             (maybe (error "No genesis block corresponding to header hash") pure <=< DB.blkGetHeader)
 
-<<<<<<< HEAD
--- TODO: @pva701: maybe it would be needed, dunno
--- runWithWalletUtxo
---     :: (MonadReader ctx m, HasLens GenesisUtxo ctx GenesisUtxo, MonadWalletDB ctx m)
---     => ToilT () (DBToil m) a
---     -> m a
--- runWithWalletUtxo action = do
---     walletUtxo <- WS.getWalletUtxo
---     runDBToil $ fst <$> runToilTLocal (fromUtxo walletUtxo) def mempty action
-
-=======
->>>>>>> dccd5540
 -- Process transactions on block application,
 -- decrypt our addresses, and add/delete them to/from wallet-db.
 -- Addresses are used in TxIn's will be deleted,
@@ -340,36 +319,14 @@
 trackingApplyTxs (getEncInfo -> encInfo) allAddresses getDiff getTs getPtxBlkInfo txs =
     foldl' applyTx mempty txs
   where
-<<<<<<< HEAD
-    toTxInOut txid (idx, out) = (TxInUtxo txid idx, TxOutAux out)
-
     applyTx :: CAccModifier -> (TxAux, TxUndo, BlockHeader) -> CAccModifier
-    applyTx CAccModifier{..} (TxAux {..}, undo, blkHeader) =
-=======
-    applyTx :: CAccModifier -> (TxAux, TxUndo, BlockHeader ssc) -> CAccModifier
     applyTx CAccModifier{..} (tx, undo, blkHeader) = do
->>>>>>> dccd5540
         let hh = headerHash blkHeader
             hhs = repeat hh
-<<<<<<< HEAD
-            tx@(UnsafeTx (NE.toList -> inps) (NE.toList -> outs) _) = taTx
-            !txId = hash tx
-            -- TODO should we do something with unknown inputs?
-            resolvedInputs = catMaybes $ zipWith (fmap . (,)) inps (NE.toList undo)
-            txOutgoings = map txOutAddress outs
-            txInputs = map (toaOut . snd) resolvedInputs
-
-            ownInputs = selectOwnAddresses encInfo (txOutAddress . toaOut . snd) resolvedInputs
-            ownOutputs = selectOwnAddresses encInfo (txOutAddress . snd) $
-                enumerate outs
-            ownInpAddrMetas = map snd ownInputs
-            ownOutAddrMetas = map snd ownOutputs
-=======
             wh@(WithHash _ txId) = withHash (taTx tx)
         let (ownInputs, ownOutputs, thEntry) =
                 selectOwnTxInsAndOuts encInfo (wh, undo) (getDiff blkHeader, getTs blkHeader)
 
->>>>>>> dccd5540
             ownTxIns = map (fst . fst) ownInputs
             ownTxOuts = map fst ownOutputs
 
@@ -402,49 +359,15 @@
 trackingRollbackTxs
     :: HasConfiguration
     => EncryptedSecretKey -- ^ Wallet's secret key
-<<<<<<< HEAD
-    -> [CWAddressMeta] -- ^ All adresses
+    -> [CWAddressMeta]    -- ^ All addresses
     -> (BlockHeader -> Maybe ChainDifficulty)  -- ^ Function to determine tx chain difficulty
     -> (BlockHeader -> Maybe Timestamp)        -- ^ Function to determine tx timestamp in history
     -> [(TxAux, TxUndo, BlockHeader)] -- ^ Txs of blocks and corresponding header hash
-=======
-    -> [CWAddressMeta]    -- ^ All addresses
-    -> (BlockHeader ssc -> Maybe ChainDifficulty)  -- ^ Function to determine tx chain difficulty
-    -> (BlockHeader ssc -> Maybe Timestamp)        -- ^ Function to determine tx timestamp in history
-    -> [(TxAux, TxUndo, BlockHeader ssc)] -- ^ Txs of blocks and corresponding header hash
->>>>>>> dccd5540
     -> CAccModifier
 trackingRollbackTxs (getEncInfo -> encInfo) allAddress getDiff getTs txs =
     foldl' rollbackTx mempty txs
   where
-<<<<<<< HEAD
     rollbackTx :: CAccModifier -> (TxAux, TxUndo, BlockHeader) -> CAccModifier
-    rollbackTx CAccModifier{..} (TxAux {..}, NE.toList -> undoL, blkHeader) = do
-        let hh = headerHash blkHeader
-            hhs = repeat hh
-            mDiff = getDiff blkHeader
-            mTs = getTs blkHeader
-            tx@(UnsafeTx (NE.toList -> inps) (NE.toList -> outs) _) = taTx
-            !txid = hash taTx
-            undoL' = catMaybes undoL
-            resolvedInputs = zip inps undoL'
-            txOutgoings = map txOutAddress outs
-            txInputs = map (toaOut . snd) resolvedInputs
-
-            ownInputs = selectOwnAddresses encInfo (txOutAddress . toaOut) undoL'
-            ownOutputs = selectOwnAddresses encInfo txOutAddress $ outs
-            ownInputMetas = map snd ownInputs
-            ownOutputMetas = map snd ownOutputs
-            ownInputAddrs = map cwamId ownInputMetas
-            ownOutputAddrs = map cwamId ownOutputMetas
-
-            l = fromIntegral (length outs) :: Word32
-            ownTxIns = zip inps $ map fst ownInputs
-            ownTxOuts = map (TxInUtxo txid) ([0 .. l - 1] :: [Word32])
-
-            th = THEntry txid tx mDiff txInputs txOutgoings mTs
-=======
-    rollbackTx :: CAccModifier -> (TxAux, TxUndo, BlockHeader ssc) -> CAccModifier
     rollbackTx CAccModifier{..} (tx, undo, blkHeader) = do
         let wh@(WithHash _ txId) = withHash (taTx tx)
             hh = headerHash blkHeader
@@ -453,7 +376,6 @@
                 selectOwnTxInsAndOuts encInfo (wh, undo) (getDiff blkHeader, getTs blkHeader)
 
             ownTxOutIns = map (fst . fst) ownOutputs
->>>>>>> dccd5540
 
             deletedHistory =
                 if (not $ null ownInputs) || (not $ null ownOutputs)
