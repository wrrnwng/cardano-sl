{-# LANGUAGE DataKinds           #-}
{-# LANGUAGE Rank2Types          #-}
{-# LANGUAGE ScopedTypeVariables #-}
{-# LANGUAGE TypeOperators       #-}

-- | Module for `RealMode`-related part of full-node implementation of
-- Daedalus API.

module Pos.Wallet.Web.Server.Runner
       ( walletServeWebFull
       , runWRealMode
       , walletWebModeContext
       , convertHandler
       , notifierPlugin
       ) where

import           Universum

import qualified Control.Exception.Safe as E
import           Control.Monad.Except (MonadError (throwError))
import qualified Control.Monad.Reader as Mtl
import           Mockable (Production, runProduction)
import           Network.Wai (Application)
import           Servant.Server (Handler)
import           System.Wlog (logInfo)

import           Pos.Communication (ActionSpec (..), OutSpecs)
import           Pos.Context (NodeContext (..))
import           Pos.Diffusion.Types (Diffusion)
import           Pos.Launcher.Configuration (HasConfigurations)
import           Pos.Launcher.Resource (NodeResources (..))
import           Pos.Launcher.Runner (elimRealMode, runServer)
import           Pos.Reporting.Ekg (EkgNodeMetrics (..))
import           Pos.Util.CompileInfo (HasCompileInfo)
import           Pos.Util.TimeWarp (NetworkAddress)
import           Pos.Util.Util (HasLens (..))
import           Pos.Wallet.WalletMode (WalletMempoolExt)
import           Pos.Wallet.Web.Methods (AddrCIdHashes (..), addInitialRichAccount)
import           Pos.Wallet.Web.Mode (WalletWebMode, WalletWebModeContext (..),
                                      WalletWebModeContextTag, walletWebModeToRealMode)
import           Pos.Wallet.Web.Server.Launcher (walletApplication, walletServeImpl, walletServer)
import           Pos.Wallet.Web.Sockets (ConnectionsVar, launchNotifier)
<<<<<<< HEAD
import           Pos.Wallet.Web.State (WalletState)
import           Pos.Wallet.Web.Tracking.Types (SyncQueue)
=======
import           Pos.Wallet.Web.State (WalletDB)
>>>>>>> a4a034ee
import           Pos.Web (TlsParams)
import           Pos.WorkMode (RealMode)

-- | 'WalletWebMode' runner.
runWRealMode
    :: forall a .
       ( HasConfigurations
       , HasCompileInfo
       )
    => WalletDB
    -> ConnectionsVar
    -> AddrCIdHashes
    -> SyncQueue
    -> NodeResources WalletMempoolExt
    -> (ActionSpec WalletWebMode a, OutSpecs)
    -> Production a
runWRealMode db conn ref syncRequests res (action, outSpecs) =
    elimRealMode res serverRealMode
  where
    NodeContext {..} = nrContext res
    ekgNodeMetrics = EkgNodeMetrics
        (nrEkgStore res)
        (runProduction . elimRealMode res . walletWebModeToRealMode db conn ref syncRequests)
    serverWalletWebMode :: WalletWebMode a
    serverWalletWebMode = runServer
        (runProduction . elimRealMode res . walletWebModeToRealMode db conn ref)
        ncNodeParams
        ekgNodeMetrics
        outSpecs
        action
    serverRealMode :: RealMode WalletMempoolExt a
    serverRealMode = walletWebModeToRealMode db conn ref syncRequests serverWalletWebMode

walletServeWebFull
    :: ( HasConfigurations
       , HasCompileInfo
       )
    => Diffusion WalletWebMode
    -> Bool                    -- whether to include genesis keys
    -> NetworkAddress          -- ^ IP and Port to listen
    -> Maybe TlsParams
    -> WalletWebMode ()
walletServeWebFull diffusion debug address mTlsParams =
    walletServeImpl action address mTlsParams Nothing
  where
    action :: WalletWebMode Application
    action = do
        logInfo "Wallet Web API has STARTED!"
        when debug $ addInitialRichAccount 0

        wwmc <- walletWebModeContext
        walletApplication $
            walletServer @WalletWebModeContext @WalletWebMode diffusion (convertHandler wwmc)

walletWebModeContext :: WalletWebMode WalletWebModeContext
walletWebModeContext = view (lensOf @WalletWebModeContextTag)

convertHandler
    :: WalletWebModeContext
    -> WalletWebMode a
    -> Handler a
convertHandler wwmc handler =
    liftIO (walletRunner handler) `E.catches` excHandlers
  where

    walletRunner :: forall a . WalletWebMode a -> IO a
    walletRunner act = runProduction $
        Mtl.runReaderT act wwmc

    excHandlers = [E.Handler catchServant]
    catchServant = throwError

notifierPlugin :: (HasConfigurations, HasCompileInfo) => WalletWebMode ()
notifierPlugin = do
    wwmc <- walletWebModeContext
    launchNotifier (convertHandler wwmc)<|MERGE_RESOLUTION|>--- conflicted
+++ resolved
@@ -40,12 +40,8 @@
                                       WalletWebModeContextTag, walletWebModeToRealMode)
 import           Pos.Wallet.Web.Server.Launcher (walletApplication, walletServeImpl, walletServer)
 import           Pos.Wallet.Web.Sockets (ConnectionsVar, launchNotifier)
-<<<<<<< HEAD
-import           Pos.Wallet.Web.State (WalletState)
+import           Pos.Wallet.Web.State (WalletDB)
 import           Pos.Wallet.Web.Tracking.Types (SyncQueue)
-=======
-import           Pos.Wallet.Web.State (WalletDB)
->>>>>>> a4a034ee
 import           Pos.Web (TlsParams)
 import           Pos.WorkMode (RealMode)
 
@@ -71,7 +67,7 @@
         (runProduction . elimRealMode res . walletWebModeToRealMode db conn ref syncRequests)
     serverWalletWebMode :: WalletWebMode a
     serverWalletWebMode = runServer
-        (runProduction . elimRealMode res . walletWebModeToRealMode db conn ref)
+        (runProduction . elimRealMode res . walletWebModeToRealMode db conn ref syncRequests)
         ncNodeParams
         ekgNodeMetrics
         outSpecs
