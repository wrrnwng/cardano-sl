{-# LANGUAGE RankNTypes          #-}
{-# LANGUAGE ScopedTypeVariables #-}

-- TODO rename the module / move defintions / whatever.
-- It's not about the network at all.

module Pos.Listener.Update
       ( UpdateMode
       , handleProposal
       , handleVote
       ) where

import           Universum

import           Formatting (build, sformat, (%))
<<<<<<< HEAD
import           Mockable (MonadMockable)
=======
import           System.Wlog (WithLogger, logNotice, logWarning)
>>>>>>> 66fe2e10
import           UnliftIO (MonadUnliftIO)

import           Pos.Core (ProtocolMagic)
import           Pos.Core.Mockable (MonadMockable)
import           Pos.Core.Update (UpdateProposal (..), UpdateVote (..))
import           Pos.DB.Class (MonadDB, MonadGState)
import           Pos.Infra.Recovery.Info (MonadRecoveryInfo)
import           Pos.Infra.Reporting (MonadReporting)
import           Pos.Infra.Shutdown.Class (HasShutdownContext)
import           Pos.Infra.Slotting (MonadSlots)
import           Pos.Infra.StateLock (StateLock)
import           Pos.Lrc.Context (HasLrcContext)
import           Pos.Update.Configuration (HasUpdateConfiguration)
import           Pos.Update.Context (UpdateContext)
import           Pos.Update.Logic.Local (processProposal, processVote)
import           Pos.Update.Params (UpdateParams)
import           Pos.Util.Trace.Named (TraceNamed, logNotice, logWarning)
import           Pos.Util.Util (HasLens (..))


type UpdateMode ctx m
    = ( MonadMockable m
      , MonadIO m
      , MonadUnliftIO m
      , MonadMask m
      , MonadGState m
      , MonadDB m
      , MonadReader ctx m
      , HasLrcContext ctx
      , HasLens UpdateContext ctx UpdateContext
      , HasLens UpdateParams ctx UpdateParams
      , HasLens StateLock ctx StateLock
      , HasShutdownContext ctx
      , HasUpdateConfiguration
      , MonadReporting m
      , MonadRecoveryInfo m
      , MonadSlots ctx m
      )

handleProposal
    :: forall ctx m
     . (MonadIO m, UpdateMode ctx m)
    => TraceNamed m
    -> ProtocolMagic
    -> (UpdateProposal, [UpdateVote])
    -> m Bool
handleProposal logTrace pm (proposal, votes) = do
    res <- processProposal logTrace pm proposal
    logProp proposal res
    let processed = isRight res
    processed <$ when processed (mapM_ processVoteLog votes)
  where
    processVoteLog :: UpdateVote -> m ()
    processVoteLog vote = processVote logTrace pm vote >>= logVote vote
    logVote vote (Left cause) =
        logWarning logTrace $ sformat ("Proposal is accepted but vote "%build%
                              " is rejected, the reason is: "%build)
                     vote cause
    logVote vote (Right _) = logVoteAccepted logTrace vote

    logProp prop (Left cause) =
        logWarning logTrace $ sformat ("Processing of proposal "%build%
                              " failed, the reason is: "%build)
              prop cause
    -- Update proposals are accepted rarely (at least before Shelley),
    -- so it deserves 'Notice' severity.
    logProp prop (Right _) =
        logNotice logTrace $ sformat ("Processing of proposal "%build%" is successful")
              prop

----------------------------------------------------------------------------
-- UpdateVote
----------------------------------------------------------------------------

handleVote
    :: UpdateMode ctx m
    => TraceNamed m
    -> ProtocolMagic
    -> UpdateVote
    -> m Bool
handleVote logTrace pm uv = do
    res <- processVote logTrace pm uv
    logProcess uv res
    pure $ isRight res
  where
    logProcess vote (Left cause) =
        logWarning logTrace $ sformat ("Processing of vote "%build%
                              "failed, the reason is: "%build)
                     vote cause
    logProcess vote (Right _) = logVoteAccepted logTrace vote

----------------------------------------------------------------------------
-- Helpers
----------------------------------------------------------------------------

-- Update votes are accepted rarely (at least before Shelley), so
-- it deserves 'Notice' severity.
logVoteAccepted :: TraceNamed m -> UpdateVote -> m ()
logVoteAccepted logTrace vote =
    logNotice logTrace $ sformat ("Processing of vote "%build%"is successfull") vote<|MERGE_RESOLUTION|>--- conflicted
+++ resolved
@@ -13,11 +13,6 @@
 import           Universum
 
 import           Formatting (build, sformat, (%))
-<<<<<<< HEAD
-import           Mockable (MonadMockable)
-=======
-import           System.Wlog (WithLogger, logNotice, logWarning)
->>>>>>> 66fe2e10
 import           UnliftIO (MonadUnliftIO)
 
 import           Pos.Core (ProtocolMagic)
