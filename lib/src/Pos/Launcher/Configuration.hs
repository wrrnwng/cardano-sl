--- conflicted
+++ resolved
@@ -31,8 +31,7 @@
 import           Pos.Util.Config (parseYamlConfig)
 
 import           Pos.Block.Configuration
-import           Pos.Configuration (HasNodeConfiguration, NodeConfiguration (..),
-                                    withNodeConfiguration)
+import           Pos.Configuration
 import           Pos.Core.Configuration
 import           Pos.Delegation.Configuration
 import           Pos.Infra.Configuration
@@ -47,10 +46,7 @@
     , ccUpdate :: !UpdateConfiguration
     , ccSsc    :: !SscConfiguration
     , ccDlg    :: !DlgConfiguration
-<<<<<<< HEAD
-=======
     , ccTxp    :: !TxpConfiguration
->>>>>>> 6905030f
     , ccBlock  :: !BlockConfiguration
     , ccNode   :: !NodeConfiguration
     } deriving (Show, Generic)
