{-# LANGUAGE DeriveGeneric #-}
{-# LANGUAGE Rank2Types    #-}

-- | Configuration for a node: values which are constant for the lifetime of
-- the running program, not for the lifetime of the executable binary itself.

module Pos.Launcher.Configuration
       ( AssetLockPath (..)
       , Configuration (..)
       , HasConfigurations

       , ConfigurationOptions (..)
       , defaultConfigurationOptions

       , withConfigurations

       -- Exposed mostly for testing.
       , readAssetLockedSrcAddrs
       , withConfigurationsM
       ) where

import           Universum

import           Data.Aeson (FromJSON (..), ToJSON (..), genericParseJSON,
                     genericToJSON, withObject, (.:), (.:?))
import           Data.Default (Default (..))
import           Data.Set (Set)
import qualified Data.Set as Set
import qualified Data.Text as Text
import           Data.Time.Units (fromMicroseconds)

import           Serokell.Aeson.Options (defaultOptions)
import           System.FilePath (takeDirectory)
<<<<<<< HEAD
=======
import           System.Wlog (LoggerName, WithLogger, askLoggerName, logInfo,
                     usingLoggerName)
>>>>>>> e7c309bd

-- FIXME consistency on the locus of the JSON instances for configuration.
-- Core keeps them separate, infra update and ssc define them on-site.
import           Pos.Aeson.Core.Configuration ()
import           Pos.Core (Address, decodeTextAddress)
import           Pos.Core.Slotting (Timestamp (..))

import           Pos.Block.Configuration
import           Pos.Configuration
import           Pos.Core.Configuration
import           Pos.Delegation.Configuration
import           Pos.Infra.Ntp.Configuration
import           Pos.Ssc.Configuration
import           Pos.Txp.Configuration
import           Pos.Update.Configuration
import           Pos.Util.Config (parseYamlConfig)
import           Pos.Util.Log (WithLogger, logInfo)

-- | Product of all configurations required to run a node.
data Configuration = Configuration
    { ccCore   :: !CoreConfiguration
    , ccNtp    :: !NtpConfiguration
    , ccUpdate :: !UpdateConfiguration
    , ccSsc    :: !SscConfiguration
    , ccDlg    :: !DlgConfiguration
    , ccTxp    :: !TxpConfiguration
    , ccBlock  :: !BlockConfiguration
    , ccNode   :: !NodeConfiguration
    } deriving (Show, Generic)

instance FromJSON Configuration where
    parseJSON = genericParseJSON defaultOptions

instance ToJSON Configuration where
    toJSON = genericToJSON defaultOptions

type HasConfigurations =
    ( HasConfiguration
    , HasUpdateConfiguration
    , HasSscConfiguration
    , HasBlockConfiguration
    , HasTxpConfiguration
    , HasDlgConfiguration
    , HasNodeConfiguration
    )

-- | Configuration yaml file location and the key to use. The file should
-- parse to a MultiConfiguration and the 'cfoKey' should be one of the keys
-- in the map.
data ConfigurationOptions = ConfigurationOptions
    { cfoFilePath    :: !FilePath
    , cfoKey         :: !Text
      -- | An optional system start time override. Required when using a
      -- testnet genesis configuration.
    , cfoSystemStart :: !(Maybe Timestamp)
      -- | Seed for secrets generation can be provided via CLI, in
      -- this case it overrides one from configuration file.
    , cfoSeed        :: !(Maybe Integer)
    } deriving (Show)

instance FromJSON ConfigurationOptions where
    parseJSON = withObject "ConfigurationOptions" $ \o -> do
        cfoFilePath    <- o .: "filePath"
        cfoKey         <- o .: "key"
        cfoSystemStart <- (Timestamp . fromMicroseconds . (*) 1000000) <<$>> o .:? "systemStart"
        cfoSeed        <- o .:? "seed"
        pure ConfigurationOptions {..}

defaultConfigurationOptions :: ConfigurationOptions
defaultConfigurationOptions = ConfigurationOptions
    { cfoFilePath    = "lib/configuration.yaml"
    , cfoKey         = "default"
    , cfoSystemStart = Nothing
    , cfoSeed        = Nothing
    }

instance Default ConfigurationOptions where
    def = defaultConfigurationOptions

-- | Parse some big yaml file to 'MultiConfiguration' and then use the
-- configuration at a given key.
<<<<<<< HEAD
withConfigurations
    :: (WithLogger m, MonadThrow m)
    => Maybe AssetLockPath
=======
withConfigurationsM
    :: forall m r. (MonadThrow m, MonadIO m)
    => LoggerName
    -> Maybe AssetLockPath
>>>>>>> e7c309bd
    -> ConfigurationOptions
    -> (HasConfigurations => NtpConfiguration -> ProtocolMagic -> m r)
    -> m r
withConfigurationsM logName mAssetLockPath cfo act = do
    logInfo' ("using configurations: " <> show cfo)
    cfg <- parseYamlConfig (cfoFilePath cfo) (cfoKey cfo)
    assetLock <- case mAssetLockPath of
        Nothing -> pure mempty
        Just fp -> liftIO $ readAssetLockedSrcAddrs fp
    let configDir = takeDirectory $ cfoFilePath cfo
    withCoreConfigurations (ccCore cfg) configDir (cfoSystemStart cfo) (cfoSeed cfo) $
        withUpdateConfiguration (ccUpdate cfg) $
        withSscConfiguration (ccSsc cfg) $
        withDlgConfiguration (ccDlg cfg) $
        withTxpConfiguration (addAssetLock assetLock $ ccTxp cfg) $
        withBlockConfiguration (ccBlock cfg) $
        withNodeConfiguration (ccNode cfg) $ act (ccNtp cfg)

    where
    logInfo' :: Text -> m ()
    logInfo' = liftIO . usingLoggerName logName . logInfo

withConfigurations
    :: (WithLogger m, MonadThrow m, MonadIO m)
    => Maybe AssetLockPath
    -> ConfigurationOptions
    -> (HasConfigurations => NtpConfiguration -> ProtocolMagic -> m r)
    -> m r
withConfigurations mAssetLockPath cfo act = do
    loggerName <- askLoggerName
    withConfigurationsM loggerName mAssetLockPath cfo act

addAssetLock :: Set Address -> TxpConfiguration -> TxpConfiguration
addAssetLock bset tcfg =
    tcfg { tcAssetLockedSrcAddrs = Set.union (tcAssetLockedSrcAddrs tcfg) bset }

newtype AssetLockPath = AssetLockPath FilePath

readAssetLockedSrcAddrs :: AssetLockPath -> IO (Set Address)
readAssetLockedSrcAddrs (AssetLockPath fp) = do
    res <- filter keepLine . fmap Text.strip . lines <$> readFile fp
    case partitionEithers $ map decodeTextAddress res of
        ([], xs)  -> pure $ Set.fromList xs
        (errs, _) -> error $ "Error reading assetLock file:\n" <> unlines errs
  where
    keepLine t =
      not (Text.null t || "#" `Text.isPrefixOf` t)<|MERGE_RESOLUTION|>--- conflicted
+++ resolved
@@ -31,11 +31,6 @@
 
 import           Serokell.Aeson.Options (defaultOptions)
 import           System.FilePath (takeDirectory)
-<<<<<<< HEAD
-=======
-import           System.Wlog (LoggerName, WithLogger, askLoggerName, logInfo,
-                     usingLoggerName)
->>>>>>> e7c309bd
 
 -- FIXME consistency on the locus of the JSON instances for configuration.
 -- Core keeps them separate, infra update and ssc define them on-site.
@@ -52,7 +47,7 @@
 import           Pos.Txp.Configuration
 import           Pos.Update.Configuration
 import           Pos.Util.Config (parseYamlConfig)
-import           Pos.Util.Log (WithLogger, logInfo)
+import           Pos.Util.Trace.Named (TraceNamed, logInfo)
 
 -- | Product of all configurations required to run a node.
 data Configuration = Configuration
@@ -117,20 +112,14 @@
 
 -- | Parse some big yaml file to 'MultiConfiguration' and then use the
 -- configuration at a given key.
-<<<<<<< HEAD
-withConfigurations
-    :: (WithLogger m, MonadThrow m)
-    => Maybe AssetLockPath
-=======
 withConfigurationsM
     :: forall m r. (MonadThrow m, MonadIO m)
-    => LoggerName
+    => TraceNamed m
     -> Maybe AssetLockPath
->>>>>>> e7c309bd
     -> ConfigurationOptions
     -> (HasConfigurations => NtpConfiguration -> ProtocolMagic -> m r)
     -> m r
-withConfigurationsM logName mAssetLockPath cfo act = do
+withConfigurationsM logTrace mAssetLockPath cfo act = do
     logInfo' ("using configurations: " <> show cfo)
     cfg <- parseYamlConfig (cfoFilePath cfo) (cfoKey cfo)
     assetLock <- case mAssetLockPath of
@@ -147,17 +136,19 @@
 
     where
     logInfo' :: Text -> m ()
-    logInfo' = liftIO . usingLoggerName logName . logInfo
+    --logInfo' = liftIO . usingLoggerName logName . logInfo
+    logInfo' = logInfo logTrace
 
 withConfigurations
-    :: (WithLogger m, MonadThrow m, MonadIO m)
-    => Maybe AssetLockPath
+    :: (MonadThrow m, MonadIO m)
+    => TraceNamed m
+    -> Maybe AssetLockPath
     -> ConfigurationOptions
     -> (HasConfigurations => NtpConfiguration -> ProtocolMagic -> m r)
     -> m r
-withConfigurations mAssetLockPath cfo act = do
-    loggerName <- askLoggerName
-    withConfigurationsM loggerName mAssetLockPath cfo act
+withConfigurations logTrace mAssetLockPath cfo act = do
+    --loggerName <- askLoggerName
+    withConfigurationsM logTrace mAssetLockPath cfo act
 
 addAssetLock :: Set Address -> TxpConfiguration -> TxpConfiguration
 addAssetLock bset tcfg =
