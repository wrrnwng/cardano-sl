--- conflicted
+++ resolved
@@ -20,11 +20,7 @@
 import qualified Data.List.NonEmpty as NE
 import qualified Data.Set as S
 import qualified Data.Text.Buildable as B
-<<<<<<< HEAD
-import           Data.Time.Units (toMicroseconds)
-=======
 import           Data.Time.Units (toMicroseconds, fromMicroseconds)
->>>>>>> 6905030f
 import           Formatting (bprint, build, int, sformat, shown, stext, (%))
 import qualified Network.Broadcast.OutboundQueue as OQ
 import           Serokell.Util.Text (listJson)
@@ -509,15 +505,8 @@
     whenJust mHeaders $ \case
         (MsgHeaders headers) -> do
             -- Reset the keepalive timer.
-<<<<<<< HEAD
-            -- slotDuration <- fromIntegral . toMicroseconds <$> getCurrentEpochSlotDuration
-            slotDuration <-
-                fromIntegral . toMicroseconds . bvdSlotDuration <$> getAdoptedBVData logic
-            setTimerDuration keepaliveTimer $ 3 * slotDuration
-=======
             slotDuration <- toMicroseconds . bvdSlotDuration <$> getAdoptedBVData logic
             setTimerDuration keepaliveTimer $ fromMicroseconds (3 * slotDuration)
->>>>>>> 6905030f
             startTimer keepaliveTimer
             handleUnsolicitedHeaders logic (getNewestFirst headers) nodeId
         _ -> pass -- Why would somebody propagate 'MsgNoHeaders'? We don't care.
