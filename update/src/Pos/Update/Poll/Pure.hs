-- | Pure Poll

module Pos.Update.Poll.Pure
       ( PurePoll (..)
       --, evalPurePollWithLogger   -- not used
       , execPurePollWithLogger
       --, runPurePollWithLogger    -- not used
       ) where

import           Universum

import           Control.Lens (at, mapped, to, uses, (%=), (.=))
import qualified Data.HashMap.Strict as HM
import qualified Data.HashSet as HS
<<<<<<< HEAD
=======
import           System.Wlog (CanLog, HasLoggerName (..), LogEvent,
                     NamedPureLogger, logDebug, logWarning, runNamedPureLog)
>>>>>>> 961874f7

import           Pos.Core (SoftwareVersion (..))
import           Pos.Core.Update (UpdateProposal (..))
import           Pos.Crypto (hash)
import           Pos.Update.BlockVersion (applyBVM)
import           Pos.Update.Poll.Class (MonadPoll (..), MonadPollRead (..))
import qualified Pos.Update.Poll.PollState as Poll
import           Pos.Update.Poll.Types (BlockVersionState (..),
                     DecidedProposalState (..), UndecidedProposalState (..),
                     cpsSoftwareVersion, propStateToEither, psProposal)

newtype PurePoll a = PurePoll
    { getPurePoll :: StateT Poll.PollState Identity a
    } deriving (Functor, Applicative, Monad, MonadState Poll.PollState)

runPurePollWithLogger :: Poll.PollState -> PurePoll a -> (a, Poll.PollState)
runPurePollWithLogger ps pp =
    let innerMonad = usingStateT ps . getPurePoll $ pp
    in  (\((a, finalState){-, logs-}) -> (a, finalState{-, logs-})) . runIdentity $ innerMonad

{-
evalPurePollWithLogger :: Poll.PollState -> PurePoll a -> a
evalPurePollWithLogger r = view _1 . runPurePollWithLogger r
-}

execPurePollWithLogger :: Poll.PollState -> PurePoll a -> Poll.PollState
execPurePollWithLogger r = view _2 . runPurePollWithLogger r

instance MonadPollRead PurePoll where
    getBVState bv = PurePoll $ use $ Poll.psBlockVersions . at bv
    getProposedBVs = PurePoll $ use $ Poll.psBlockVersions . to HM.keys
    getEpochProposers = PurePoll $ use $ Poll.psEpochProposers
    getCompetingBVStates = PurePoll $ use $ Poll.psBlockVersions . to HM.toList
    getAdoptedBVFull = PurePoll $ use $ Poll.psAdoptedBV
    getLastConfirmedSV an = PurePoll $ use $ Poll.psConfirmedANs . at an
    getProposal ui = PurePoll $ use $ Poll.psActiveProposals . at ui
    getProposalsByApp an = PurePoll $ do
        activeProposalsIndices <- use Poll.psActivePropsIdx
        activeProposals        <- use Poll.psActiveProposals
        propGetByApp activeProposalsIndices activeProposals
      where
        propGetByApp appHashmap upIdHashmap =
            case HM.lookup an appHashmap of
                Nothing -> do
                    {-liftIO $ traceWith (logDebug trace) $
                        "getProposalsByApp: unknown application name " <> pretty an-}
                    pure []
                Just hashset -> do
                    let uidList = toList hashset
                        propStateList = map (\u -> (u, HM.lookup u upIdHashmap)) uidList
                    fromMaybe [] . traverse snd <$> filterM filterFun propStateList
        filterFun ({-uid-}_, Nothing) = do
            {-liftIO $ traceWith (logWarning trace) $ "getProposalsByApp: unknown update id " <> pretty uid-}
            pure False
        filterFun (_, Just _) = pure True
    getConfirmedProposals = PurePoll $ use $ Poll.psConfirmedProposals . to HM.elems
    getEpochTotalStake ei =
        PurePoll $ uses Poll.psFullRichmenData $ (Just . fst) <=< HM.lookup ei
    getRichmanStake ei si =
        PurePoll $ uses Poll.psFullRichmenData $ (HM.lookup si . snd) <=< HM.lookup ei
    getOldProposals si =
        PurePoll $ uses Poll.psActiveProposals $ filter ((<= si) . upsSlot) .
                                                 lefts .
                                                 map propStateToEither .
                                                 HM.elems
    getDeepProposals cd =
        PurePoll $ uses Poll.psActiveProposals $
            filter (maybe False (<= cd) . dpsDifficulty) .
            rights .
            map propStateToEither .
            HM.elems
    getBlockIssuerStake ei si =
        PurePoll $ uses Poll.psIssuersStakes $ HM.lookup si <=< HM.lookup ei
    getSlottingData = PurePoll $ use Poll.psSlottingData

instance MonadPoll PurePoll where
    putBVState bv bvs = PurePoll $ Poll.psBlockVersions . at bv .= Just bvs
    delBVState bv = PurePoll $ Poll.psBlockVersions . at bv .= Nothing
    setAdoptedBV bv = do
        bvs <- getBVState bv
        case bvs of
            Nothing ->
                return ()
                --Log.logWarning $
                --    "setAdoptedBV: unknown version " <> pretty bv -- can't happen actually
            Just (bvsModifier -> bvm) -> PurePoll $ do
                Poll.psAdoptedBV . _1 .= bv
                Poll.psAdoptedBV . _2 %= applyBVM bvm
    setLastConfirmedSV SoftwareVersion {..} =
        PurePoll $ Poll.psConfirmedANs . at svAppName .= Just svNumber
    delConfirmedSV an = PurePoll $ Poll.psConfirmedANs . at an .= Nothing
    addConfirmedProposal cps =
        PurePoll $ Poll.psConfirmedProposals . at (cpsSoftwareVersion cps) .= Just cps
    delConfirmedProposal sv = PurePoll $ Poll.psConfirmedProposals . at sv .= Nothing
    insertActiveProposal p =
        PurePoll $ do
            Poll.psActiveProposals %= decideProp
            Poll.psActivePropsIdx %= addUIdtoApp
      where
          decideProp = HM.insert uId p
          addUIdtoApp = HM.insertWith HS.union appName (HS.singleton uId)

          uProp = psProposal p
          uId = hash uProp
          appName = svAppName . upSoftwareVersion $ uProp
    deactivateProposal ui = PurePoll $ do
         Poll.psActiveProposals . at ui .= Nothing
         Poll.psActivePropsIdx . mapped . at ui .= Nothing
         Poll.psActivePropsIdx %= HM.filter (not . null)
    setSlottingData sd = PurePoll $ Poll.psSlottingData .= sd
    setEpochProposers hs = PurePoll $ Poll.psEpochProposers .= hs<|MERGE_RESOLUTION|>--- conflicted
+++ resolved
@@ -12,11 +12,6 @@
 import           Control.Lens (at, mapped, to, uses, (%=), (.=))
 import qualified Data.HashMap.Strict as HM
 import qualified Data.HashSet as HS
-<<<<<<< HEAD
-=======
-import           System.Wlog (CanLog, HasLoggerName (..), LogEvent,
-                     NamedPureLogger, logDebug, logWarning, runNamedPureLog)
->>>>>>> 961874f7
 
 import           Pos.Core (SoftwareVersion (..))
 import           Pos.Core.Update (UpdateProposal (..))
