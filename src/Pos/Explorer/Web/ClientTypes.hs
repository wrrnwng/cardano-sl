--- conflicted
+++ resolved
@@ -110,13 +110,8 @@
 -- | List of block entries is returned from "get latest N blocks" endpoint
 data CBlockEntry = CBlockEntry
     { cbeBlkHash    :: !CHash
-<<<<<<< HEAD
-    , cbeHeight     :: !ChainDifficulty
-    , cbeTimeIssued :: !POSIXTime
-=======
     , cbeHeight     :: !Word
     , cbeTimeIssued :: !(Maybe POSIXTime)
->>>>>>> 349cf68b
     , cbeTxNum      :: !Word
     , cbeTotalSent  :: !Coin
     , cbeSize       :: !Word64
@@ -133,13 +128,8 @@
 toBlockEntry blk = do
     blkSlotStart <- getSlotStart (blk ^. gbHeader . gbhConsensus . mcdSlot)
     let cbeBlkHash = toCHash $ headerHash blk
-<<<<<<< HEAD
-        cbeHeight = blk ^. difficultyL
-        cbeTimeIssued = toPosixTime blkSlotStart
-=======
         cbeHeight = fromIntegral $ blk ^. difficultyL
         cbeTimeIssued = toPosixTime <$> blkSlotStart
->>>>>>> 349cf68b
         txs = blk ^. blockTxs
         cbeTxNum = fromIntegral $ length txs
         addCoins c = unsafeAddCoin c . totalTxMoney
