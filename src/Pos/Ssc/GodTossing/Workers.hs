--- conflicted
+++ resolved
@@ -33,15 +33,12 @@
                                                    runSecureRandom, toPublic)
 import           Pos.Crypto.SecretSharing         (toVssPublicKey)
 import           Pos.Crypto.Signing               (PublicKey)
-<<<<<<< HEAD
+import           Pos.DB.GState                    (getTip)
+import           Pos.Lrc.Types                    (toRichmen)
 import           Pos.NewDHT.Model                 (sendToNeighbors)
 import           Pos.Slotting                     (getSlotStart, onNewSlot')
-=======
-import           Pos.DB.GState                    (getTip)
-import           Pos.Lrc.Types                    (toRichmen)
 import           Pos.Slotting                     (getCurrentSlot, getSlotStart,
                                                    onNewSlot)
->>>>>>> 7c77d063
 import           Pos.Ssc.Class.Workers            (SscWorkersClass (..))
 import           Pos.Ssc.Extra.MonadLD            (sscRunLocalQuery, sscRunLocalUpdate)
 import           Pos.Ssc.Extra.Richmen            (MonadSscRichmen (..))
@@ -55,14 +52,8 @@
 import           Pos.Ssc.GodTossing.SecretStorage (getSecret, getSecretForTip,
                                                    prepareSecretToNewSlot, setSecret)
 import           Pos.Ssc.GodTossing.Shares        (getOurShares)
-<<<<<<< HEAD
-import           Pos.Ssc.GodTossing.Storage       (getGlobalCertificates,
-                                                   gtGetGlobalState)
-import           Pos.Ssc.GodTossing.Types         (Opening, SignedCommitment,
-=======
 import           Pos.Ssc.GodTossing.Storage       (getGlobalCerts, gtGetGlobalState)
 import           Pos.Ssc.GodTossing.Types         (Commitment, Opening, SignedCommitment,
->>>>>>> 7c77d063
                                                    SscGodTossing, VssCertificate (..),
                                                    gtcParticipateSsc, gtcVssKeyPair,
                                                    mkVssCertificate)
@@ -150,15 +141,9 @@
 
 -- Commitments-related part of new slot processing
 onNewSlotCommitment
-<<<<<<< HEAD
     :: (NewWorkMode SscGodTossing m)
     => SendActions BiP m -> SlotId -> m ()
-onNewSlotCommitment sendActions SlotId {..} = do
-=======
-    :: (WorkMode SscGodTossing m)
-    => SlotId -> m ()
-onNewSlotCommitment slotId@SlotId{..} = do
->>>>>>> 7c77d063
+onNewSlotCommitment sendActions slotId@SlotId {..} = do
     ourId <- addressHash . ncPublicKey <$> getNodeContext
     ourSk <- ncSecretKey <$> getNodeContext
     tip <- getTip
@@ -180,8 +165,7 @@
 
         mbComm <- fmap (view _2) <$> getSecret
         whenJust mbComm $ \comm -> do
-<<<<<<< HEAD
-            _ <- sscProcessMessage (MCCommitment comm) ourId
+            _ <- sscProcessMessageRichmen (MCCommitment comm) ourId
             sendOurData sendActions CommitmentMsg siEpoch 0 ourId
 
 -- Openings-related part of new slot processing
@@ -189,16 +173,6 @@
     :: NewWorkMode SscGodTossing m
     => SendActions BiP m -> SlotId -> m ()
 onNewSlotOpening sendActions SlotId {..} = do
-=======
-            _ <- sscProcessMessageRichmen (MCCommitment comm) ourId
-            sendOurData CommitmentMsg siEpoch 0 ourId
-
--- Openings-related part of new slot processing
-onNewSlotOpening
-    :: (WorkMode SscGodTossing m)
-    => SlotId -> m ()
-onNewSlotOpening SlotId {..} = do
->>>>>>> 7c77d063
     ourId <- addressHash . ncPublicKey <$> getNodeContext
     shouldSendOpening <- do
         globalData <- gtGetGlobalState
@@ -210,13 +184,8 @@
     when shouldSendOpening $ do
         mbOpen <- fmap (view _3) <$> getSecret
         whenJust mbOpen $ \open -> do
-<<<<<<< HEAD
-            _ <- sscProcessMessage (MCOpening open) ourId
+            _ <- sscProcessMessageRichmen (MCOpening open) ourId
             sendOurData sendActions OpeningMsg siEpoch 2 ourId
-=======
-            _ <- sscProcessMessageRichmen (MCOpening open) ourId
-            sendOurData OpeningMsg siEpoch 2 ourId
->>>>>>> 7c77d063
 
 -- Shares-related part of new slot processing
 onNewSlotShares
@@ -235,13 +204,8 @@
         shares <- getOurShares ourVss
         let lShares = fmap asBinary shares
         unless (null shares) $ do
-<<<<<<< HEAD
-            _ <- sscProcessMessage (MCShares lShares) ourId
+            _ <- sscProcessMessageRichmen (MCShares lShares) ourId
             sendOurData sendActions SharesMsg siEpoch 4 ourId
-=======
-            _ <- sscProcessMessageRichmen (MCShares lShares) ourId
-            sendOurData SharesMsg siEpoch 4 ourId
->>>>>>> 7c77d063
 
 sscProcessMessageRichmen :: WorkMode SscGodTossing m
                          => GtMsgContents
