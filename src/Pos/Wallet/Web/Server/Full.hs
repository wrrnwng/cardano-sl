--- conflicted
+++ resolved
@@ -23,6 +23,7 @@
 import           Servant.Utils.Enter           ((:~>) (..))
 import           System.Wlog                   (logInfo, usingLoggerName)
 
+import           Pos.Block.BListener           (runBListenerStub)
 import           Pos.Client.Txp.Balances       (runBalancesRedirect)
 import           Pos.Client.Txp.History        (runTxHistoryRedirect)
 import           Pos.Communication.PeerState   (PeerStateSnapshot, PeerStateTag,
@@ -43,28 +44,21 @@
                                                 askFullNtpSlotting, askSlotting,
                                                 runSlotsDataRedirect)
 import           Pos.Ssc.Class                 (SscConstraint)
-<<<<<<< HEAD
-import           Pos.Ssc.Extra                 (SscState, runSscHolder)
-import           Pos.Txp                       (GenericTxpLocalData, askTxpMem,
-                                                runTxpHolder)
-import           Pos.Wallet.KeyStorage         (MonadKeys (..), addSecretKey)
-import           Pos.Wallet.SscType            (WalletSscType)
-=======
 import           Pos.Ssc.Extra                 (SscMemTag, SscState)
 import           Pos.Txp                       (GenericTxpLocalData, TxpHolderTag,
                                                 askTxpMem)
 import           Pos.Update.DB                 (runDbLimitsRedirect)
 import           Pos.Wallet.KeyStorage         (addSecretKey)
+import           Pos.Wallet.SscType            (WalletSscType)
 import           Pos.Wallet.WalletMode         (runBlockchainInfoRedirect,
                                                 runUpdatesRedirect)
->>>>>>> 14b1671d
 import           Pos.Wallet.Web.Server.Methods (WalletWebHandler, walletApplication,
                                                 walletServeImpl, walletServer,
                                                 walletServerOuts)
-import           Pos.Wallet.Web.Server.Sockets (ConnectionsVar, WalletWebSockets,
-                                                getWalletWebSockets, runWalletWS)
-import           Pos.Wallet.Web.State          (WalletState, WalletWebDB,
-                                                getWalletWebState, runWalletWebDB)
+import           Pos.Wallet.Web.Server.Sockets (ConnectionsVar, getWalletWebSockets,
+                                                runWalletWS)
+import           Pos.Wallet.Web.State          (WalletState, getWalletWebState,
+                                                runWalletWebDB)
 import           Pos.WorkMode                  (RawRealModeK, TxpExtra_TMP)
 
 walletServeWebFull
@@ -82,7 +76,7 @@
             mapM_ (addSecretKey . noPassEncrypt) genesisDevSecretKeys
         walletApplication $ walletServer sendActions nat
 
-type WebHandler = WalletWebSockets (WalletWebDB (RawRealModeK WalletSscType))
+type WebHandler = WalletWebHandler (RawRealModeK WalletSscType)
 
 nat :: WebHandler (WebHandler :~> Handler)
 nat = do
@@ -139,6 +133,7 @@
            . runDbCoreRedirect
            . runUpdatesRedirect
            . runBlockchainInfoRedirect
+           . runBListenerStub
            . runDiscoveryKademliaT kinst
            . runWalletWebDB ws
            . runWalletWS conn
