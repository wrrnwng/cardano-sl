--- conflicted
+++ resolved
@@ -42,17 +42,11 @@
 import           Data.Time.Clock.POSIX (POSIXTime)
 import           Formatting            (build, sformat)
 import           Pos.Aeson.Types       ()
-<<<<<<< HEAD
 import           Pos.Types             (Address (..), ChainDifficulty, Coin, TxId,
                                         decodeTextAddress, sumCoins, txOutAddress,
                                         txOutValue, txOutputs, unsafeIntegerToCoin)
+import           Pos.Util.BackupPhrase (BackupPhrase)
 import           Pos.Wallet.Tx.Pure    (TxHistoryEntry (..))
-=======
-import           Pos.Types             (Address (..), Coin, Tx, TxId, decodeTextAddress,
-                                        sumCoins, txOutAddress, txOutValue, txOutputs,
-                                        unsafeIntegerToCoin)
-import           Pos.Util.BackupPhrase (BackupPhrase)
->>>>>>> f5fb2969
 
 -- Notifications
 data NotifyEvent
