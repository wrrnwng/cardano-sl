-- | Pos.Communication.Relay serialization instances

module Pos.Binary.Relay () where

import           Universum

<<<<<<< HEAD
import           Pos.Binary.Class                 (Bi (..), getWord8, label, putConst, putField)
import           Pos.Binary.Crypto                ()
import           Pos.Binary.Ssc                   ()
import           Pos.Binary.Update                ()
import           Pos.Communication.Types.Relay    (DataMsg (..), InvMsg (..),
                                                   MempoolMsg (..), ReqMsg (..))
import           Pos.Crypto                       (hash)
import           Pos.Delegation.Types             (ProxySKLightConfirmation)
import           Pos.Ssc.GodTossing.Types.Message (MCCommitment (..), MCOpening (..),
                                                   MCShares (..), MCVssCertificate (..))
import           Pos.Types                        (ProxySKHeavy, ProxySKLight)
import           Pos.Update.Core                  (UpdateProposal, UpdateVote (..))

instance (Bi key) => Bi (InvMsg key) where
    sizeNPut = putField imKey
    get = label "InvMsg" $ InvMsg <$> get

instance (Bi key) => Bi (ReqMsg key) where
    sizeNPut = putField rmKey
    get = label "ReqMsg" $ ReqMsg <$> get

instance Bi (MempoolMsg tag) where
    -- The extra byte is needed because time-warp doesn't work with
    -- possibly-empty messages. 228 was chosen as homage to @pva701
    sizeNPut = putConst @Word8 228
    get = label "MempoolMsg" $ do
        x <- getWord8
        when (x /= 228) $ fail "wrong byte"
        pure MempoolMsg

instance Bi (DataMsg MCCommitment) where
    sizeNPut = putField (\(DataMsg (MCCommitment signedComm)) -> signedComm)
    get = fmap DataMsg $ label "DataMsg MCCommitment" $ MCCommitment <$> get

instance Bi (DataMsg MCOpening) where
    sizeNPut = putField (\(DataMsg (MCOpening st _)) -> st) <>
               putField (\(DataMsg (MCOpening _ op)) -> op)
    get = fmap DataMsg $ label "DataMsg MCOpening" $ liftM2 MCOpening get get

instance Bi (DataMsg MCShares) where
    sizeNPut = putField (\(DataMsg (MCShares st _)) -> st) <>
               putField (\(DataMsg (MCShares _ im)) -> im)
    get = fmap DataMsg $ label "DataMsg MCShares" $ liftM2 MCShares get get

instance Bi (DataMsg MCVssCertificate) where
    sizeNPut = putField $ \(DataMsg (MCVssCertificate vssCert)) -> vssCert
    get = fmap DataMsg $ label "DataMsg MCVssCertificate" $ MCVssCertificate <$> get
=======
import           Pos.Binary.Class              (Bi (..), label)
import           Pos.Binary.Crypto             ()
import           Pos.Binary.Ssc                ()
import           Pos.Binary.Update             ()
import           Pos.Communication.Types.Relay (DataMsg (..))
import           Pos.Crypto                    (hash)
import           Pos.Delegation.Types          (ProxySKLightConfirmation)
import           Pos.Types                     (ProxySKHeavy, ProxySKLight)
import           Pos.Update.Core               (UpdateProposal, UpdateVote (..))
>>>>>>> 69e89614

instance Bi (DataMsg (UpdateProposal, [UpdateVote])) where
    sizeNPut = putField dmContents
    get = label "DataMsg (UpdateProposal, [UpdateVote])" $ do
        c@(up, votes) <- get
        let !id = hash up
        unless (all ((id ==) . uvProposalId) votes) $
            fail "get@DataMsg@Update: vote's uvProposalId must be equal UpId"
        pure $ DataMsg c

instance Bi (DataMsg UpdateVote) where
    sizeNPut = putField dmContents
    get = label "DataMsg UpdateVote" $ DataMsg <$> get

instance Bi (DataMsg ProxySKLight) where
    sizeNPut = putField dmContents
    get = label "DataMsg ProxySKLight" $ DataMsg <$> get

instance Bi (DataMsg ProxySKHeavy) where
    sizeNPut = putField dmContents
    get = label "DataMsg ProxySKHeavy" $ DataMsg <$> get

instance Bi (DataMsg ProxySKLightConfirmation) where
    sizeNPut = putField dmContents
    get = label "DataMsg ProxySKLightConfirmation" $ DataMsg <$> get<|MERGE_RESOLUTION|>--- conflicted
+++ resolved
@@ -4,65 +4,15 @@
 
 import           Universum
 
-<<<<<<< HEAD
-import           Pos.Binary.Class                 (Bi (..), getWord8, label, putConst, putField)
+import           Pos.Binary.Class                 (Bi (..), label, putField)
 import           Pos.Binary.Crypto                ()
 import           Pos.Binary.Ssc                   ()
 import           Pos.Binary.Update                ()
-import           Pos.Communication.Types.Relay    (DataMsg (..), InvMsg (..),
-                                                   MempoolMsg (..), ReqMsg (..))
+import           Pos.Communication.Types.Relay    (DataMsg (..))
 import           Pos.Crypto                       (hash)
 import           Pos.Delegation.Types             (ProxySKLightConfirmation)
-import           Pos.Ssc.GodTossing.Types.Message (MCCommitment (..), MCOpening (..),
-                                                   MCShares (..), MCVssCertificate (..))
 import           Pos.Types                        (ProxySKHeavy, ProxySKLight)
 import           Pos.Update.Core                  (UpdateProposal, UpdateVote (..))
-
-instance (Bi key) => Bi (InvMsg key) where
-    sizeNPut = putField imKey
-    get = label "InvMsg" $ InvMsg <$> get
-
-instance (Bi key) => Bi (ReqMsg key) where
-    sizeNPut = putField rmKey
-    get = label "ReqMsg" $ ReqMsg <$> get
-
-instance Bi (MempoolMsg tag) where
-    -- The extra byte is needed because time-warp doesn't work with
-    -- possibly-empty messages. 228 was chosen as homage to @pva701
-    sizeNPut = putConst @Word8 228
-    get = label "MempoolMsg" $ do
-        x <- getWord8
-        when (x /= 228) $ fail "wrong byte"
-        pure MempoolMsg
-
-instance Bi (DataMsg MCCommitment) where
-    sizeNPut = putField (\(DataMsg (MCCommitment signedComm)) -> signedComm)
-    get = fmap DataMsg $ label "DataMsg MCCommitment" $ MCCommitment <$> get
-
-instance Bi (DataMsg MCOpening) where
-    sizeNPut = putField (\(DataMsg (MCOpening st _)) -> st) <>
-               putField (\(DataMsg (MCOpening _ op)) -> op)
-    get = fmap DataMsg $ label "DataMsg MCOpening" $ liftM2 MCOpening get get
-
-instance Bi (DataMsg MCShares) where
-    sizeNPut = putField (\(DataMsg (MCShares st _)) -> st) <>
-               putField (\(DataMsg (MCShares _ im)) -> im)
-    get = fmap DataMsg $ label "DataMsg MCShares" $ liftM2 MCShares get get
-
-instance Bi (DataMsg MCVssCertificate) where
-    sizeNPut = putField $ \(DataMsg (MCVssCertificate vssCert)) -> vssCert
-    get = fmap DataMsg $ label "DataMsg MCVssCertificate" $ MCVssCertificate <$> get
-=======
-import           Pos.Binary.Class              (Bi (..), label)
-import           Pos.Binary.Crypto             ()
-import           Pos.Binary.Ssc                ()
-import           Pos.Binary.Update             ()
-import           Pos.Communication.Types.Relay (DataMsg (..))
-import           Pos.Crypto                    (hash)
-import           Pos.Delegation.Types          (ProxySKLightConfirmation)
-import           Pos.Types                     (ProxySKHeavy, ProxySKLight)
-import           Pos.Update.Core               (UpdateProposal, UpdateVote (..))
->>>>>>> 69e89614
 
 instance Bi (DataMsg (UpdateProposal, [UpdateVote])) where
     sizeNPut = putField dmContents
