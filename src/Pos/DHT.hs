{-# LANGUAGE ConstrainedClassMethods   #-}
{-# LANGUAGE DefaultSignatures         #-}
{-# LANGUAGE ExistentialQuantification #-}
{-# LANGUAGE FlexibleInstances         #-}
{-# LANGUAGE ScopedTypeVariables       #-}
{-# LANGUAGE TypeFamilies              #-}

-- | Peer discovery

module Pos.DHT (
    DHTException (..),
    DHTKey,
    dhtKeyBytes,
    DHTData,
    DHTNode (..),
    DHTNodeType (..),
    MonadDHT (..),
    MonadMessageDHT (..),
    MonadResponseDHT (..),
    DHTResponseT,
    getDHTResponseT,
    mapDHTResponseT,
    mapListenerDHT,
    randomDHTKey,
    bytesToDHTKey,
    dhtNodeType,
    WithDefaultMsgHeader (..),
    ListenerDHT (..),
    withDhtLogger,
    filterByNodeType,
    joinNetworkNoThrow,
    defaultSendToNeighbors,
    defaultSendToNode
) where

import           Control.Monad.Catch       (MonadCatch, MonadMask, MonadThrow,
                                            catch, throwM)
import           Control.Monad.Trans.Class (MonadTrans)
import           Control.TimeWarp.Logging  (LoggerName,
                                            WithNamedLogger (modifyLoggerName),
                                            logInfo, logWarning)
import           Control.TimeWarp.Rpc      (Message, MonadDialog, MonadTransfer,
<<<<<<< HEAD
                                            NetworkAddress, ResponseT, replyH,
                                            sendH)
=======
                                            NetworkAddress, ResponseT, mapResponseT,
                                            replyH, sendH)
>>>>>>> 182c69a8
import           Control.TimeWarp.Timed    (MonadTimed, ThreadId)
import           Data.Binary               (Binary, Put)
import qualified Data.ByteString           as BS
import           Data.Proxy                (Proxy (Proxy))
import           Data.Text.Buildable       (Buildable (..))
import           Data.Text.Lazy            (unpack)
import           Data.Text.Lazy.Builder    (toLazyText)
import           Formatting                (bprint, int, sformat, shown, (%))
import qualified Formatting                as F
import           Pos.Crypto.Random         (secureRandomBS)
import           Prelude                   (show)
import           Serokell.Util.Text        (listBuilderJSON)
import           Universum                 hiding (catch, show)

import           Pos.Constants             (neighborsSendThreshold)

import qualified Serokell.Util.Base64      as B64

class Monad m => MonadDHT m where
    joinNetwork :: [DHTNode] -> m ()

  -- Peer discovery: query DHT for random key
  -- Processing request, node will discover few other nodes
  -- We return these newly discovered nodes among with already known
  -- (List of known nodes is updated as well)
    discoverPeers :: DHTNodeType -> m [DHTNode]

    getKnownPeers :: m [DHTNode]

    currentNodeKey :: m DHTKey

    dhtLoggerName :: Proxy m -> LoggerName
    -- dhtLoggerName Proxy = "MonadDHT"

dhtLoggerNameM :: forall m . MonadDHT m => m LoggerName
dhtLoggerNameM = pure $ dhtLoggerName (Proxy :: Proxy m)

withDhtLogger
    :: (WithNamedLogger m, MonadDHT m)
    => m a -> m a
withDhtLogger action = do
    subName <- dhtLoggerNameM
    modifyLoggerName (<> subName) action

class WithDefaultMsgHeader m where
  defaultMsgHeader :: Message r => r -> m Put

class MonadDHT m => MonadMessageDHT m where

    sendToNetwork :: Message r => r -> m ()

    sendToNode :: Message r => NetworkAddress -> r -> m ()

    sendToNeighbors :: Message r => r -> m Int

    default sendToNode :: (Message r, WithDefaultMsgHeader m, MonadDialog m) => NetworkAddress -> r -> m ()
    sendToNode = defaultSendToNode

    default sendToNeighbors :: (Message r, WithNamedLogger m, MonadCatch m, MonadIO m) => r -> m Int
    sendToNeighbors = defaultSendToNeighbors

class MonadMessageDHT m => MonadResponseDHT m where

  replyToNode :: Message r => r -> m ()

data ListenerDHT m =
    forall r . Message r => ListenerDHT (r -> DHTResponseT m ())

defaultSendToNode
    :: ( MonadMessageDHT m
       , Message r
       , WithDefaultMsgHeader m
       , MonadDialog m
       )
    => NetworkAddress -> r -> m ()
defaultSendToNode addr msg = do
    header <- defaultMsgHeader msg
    sendH addr header msg

defaultSendToNeighbors
    :: ( MonadMessageDHT m
       , Message r
       , WithNamedLogger m
       , MonadCatch m
       , MonadIO m
       )
    => r -> m Int
defaultSendToNeighbors msg = do
    nodes <- filterByNodeType DHTFull <$> getKnownPeers
    succeed <- sendToNodes nodes
    succeed' <-
        if succeed < neighborsSendThreshold
            then (+) succeed <$>
                 do nodes' <- discoverPeers DHTFull
                    sendToNodes $
                        filter (isJust . flip find nodes . (==)) nodes'
            else return succeed
    when (succeed' < neighborsSendThreshold) $
        logWarning $
        sformat
            ("Send to only " % int % " nodes, threshold is " % int)
            succeed'
            (neighborsSendThreshold :: Int)
    return succeed'
  where
    -- TODO make this function asynchronous after presenting some `MonadAsync` constraint
    sendToNodes nodes = length . filter identity <$> mapM send' nodes
    send' node = (sendToNode (dhtAddr node) msg >> return True) `catch` handleE
      where
        handleE (e :: SomeException) = do
          logInfo $ sformat ("Error sending message to " % F.build % ": " % shown) node e
          return False

newtype DHTData = DHTData ()
  deriving (Eq, Ord, Binary, Show)

-- DHTKey should be strictly 20-byte long
newtype DHTKey = DHTKey { dhtKeyBytes :: BS.ByteString }
  deriving (Eq, Ord, Binary)

instance Buildable DHTKey where
    build key@(DHTKey bs) = buildType (dhtNodeType key)
                `mappend` build ' '
                `mappend` build (B64.encodeUrl bs)
      where
        buildType Nothing  = "<Unknown type>"
        buildType (Just s) = build s

instance Show DHTKey where
  show = unpack . toLazyText . build

-- Node type is determined by first byte of key
data DHTNodeType
  -- node which participates only in supporting DHT, i.e. not a part of PoS communication
  = DHTSupporter
  -- full node, i.e. fully participating in both DHT supporting and PoS
  | DHTFull
  -- client node (for SPV). Key idea is that clients, being a part of DHT, are rarely queried
  | DHTClient
  deriving (Eq, Ord, Show)

instance Buildable DHTNodeType where
  build = build . show

dhtNodeType :: DHTKey -> Maybe DHTNodeType
dhtNodeType (DHTKey bs) = impl $ BS.head bs
  where
    impl 0x00 = Just DHTSupporter
    impl 0x30 = Just DHTFull
    impl 0xF0 = Just DHTClient
    impl _    = Nothing

typeByte :: DHTNodeType -> Word8
typeByte DHTSupporter = 0x00
typeByte DHTFull      = 0x30
typeByte DHTClient    = 0xF0

bytesToDHTKey :: IsString s => BS.ByteString -> Either s DHTKey
bytesToDHTKey bs = if BS.length bs /= 20
                      then Left "Key ength must be exactly 20 bytes"
                      else Right $ DHTKey bs

randomDHTKey :: MonadIO m => DHTNodeType -> m DHTKey
randomDHTKey type_ = (DHTKey . BS.cons (typeByte type_)) <$> secureRandomBS 19

data DHTNode = DHTNode { dhtAddr   :: NetworkAddress
                       , dhtNodeId :: DHTKey
                       }
  deriving (Eq, Ord, Show)

instance Buildable DHTNode where
    build (DHTNode (peerHost, peerPort) key)
      = bprint (F.build % " at " % F.build % ":" % F.build)
               key
               (show peerHost)
               peerPort

instance Buildable [DHTNode] where
    build = listBuilderJSON

data DHTException = NodeDown | AllPeersUnavailable
  deriving (Show, Typeable)

instance Exception DHTException

instance MonadDHT m => MonadDHT (ResponseT m) where
    discoverPeers = lift . discoverPeers
    getKnownPeers = lift getKnownPeers
    currentNodeKey = lift currentNodeKey
    joinNetwork = lift . joinNetwork
    dhtLoggerName _ = dhtLoggerName (Proxy :: Proxy m)

instance MonadMessageDHT m => MonadMessageDHT (ResponseT m) where
    sendToNetwork = lift . sendToNetwork
    sendToNode node = lift . sendToNode node
    sendToNeighbors = lift . sendToNeighbors

instance (Monad m, WithDefaultMsgHeader m) => WithDefaultMsgHeader (ResponseT m) where
  defaultMsgHeader = lift . defaultMsgHeader

newtype DHTResponseT m a = DHTResponseT
    { getDHTResponseT :: ResponseT m a
    } deriving (Functor, Applicative, Monad, MonadIO, MonadTrans,
                MonadThrow, MonadCatch, MonadMask,
                MonadState s, WithDefaultMsgHeader,
                WithNamedLogger, MonadTimed, MonadTransfer, MonadDHT, MonadMessageDHT)

type instance ThreadId (DHTResponseT m) = ThreadId m

instance (WithDefaultMsgHeader m, MonadMessageDHT m, MonadDialog m, MonadIO m) => MonadResponseDHT (DHTResponseT m) where
  replyToNode msg = do
    header <- defaultMsgHeader msg
    DHTResponseT $ replyH header msg

mapDHTResponseT :: (m a -> n b) -> DHTResponseT m a -> DHTResponseT n b
mapDHTResponseT how = DHTResponseT . mapResponseT how . getDHTResponseT

-- | Helper for substituting inner monad stack in `ListenerDHT`
mapListenerDHT :: (m () -> n ()) -> ListenerDHT m -> ListenerDHT n
mapListenerDHT how (ListenerDHT listen) = ListenerDHT $ mapDHTResponseT how . listen

filterByNodeType :: DHTNodeType -> [DHTNode] -> [DHTNode]
filterByNodeType type_ = filter (\n -> dhtNodeType (dhtNodeId n) == Just type_)

joinNetworkNoThrow :: (MonadDHT m, MonadCatch m, MonadIO m, WithNamedLogger m) => [DHTNode] -> m ()
joinNetworkNoThrow peers = joinNetwork peers `catch` handleJoinE
  where
    handleJoinE AllPeersUnavailable =
        logInfo $ sformat ("Not connected to any of peers " % F.build) peers
    handleJoinE e = throwM e<|MERGE_RESOLUTION|>--- conflicted
+++ resolved
@@ -33,20 +33,15 @@
     defaultSendToNode
 ) where
 
-import           Control.Monad.Catch       (MonadCatch, MonadMask, MonadThrow,
-                                            catch, throwM)
+import           Control.Monad.Catch       (MonadCatch, MonadMask, MonadThrow, catch,
+                                            throwM)
 import           Control.Monad.Trans.Class (MonadTrans)
 import           Control.TimeWarp.Logging  (LoggerName,
-                                            WithNamedLogger (modifyLoggerName),
-                                            logInfo, logWarning)
+                                            WithNamedLogger (modifyLoggerName), logInfo,
+                                            logWarning)
 import           Control.TimeWarp.Rpc      (Message, MonadDialog, MonadTransfer,
-<<<<<<< HEAD
-                                            NetworkAddress, ResponseT, replyH,
-                                            sendH)
-=======
                                             NetworkAddress, ResponseT, mapResponseT,
                                             replyH, sendH)
->>>>>>> 182c69a8
 import           Control.TimeWarp.Timed    (MonadTimed, ThreadId)
 import           Data.Binary               (Binary, Put)
 import qualified Data.ByteString           as BS
