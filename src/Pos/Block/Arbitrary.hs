--- conflicted
+++ resolved
@@ -23,13 +23,8 @@
 import           Pos.Constants            (epochSlots)
 import qualified Pos.Core                 as Core
 import           Pos.Crypto               (ProxySecretKey, PublicKey, SecretKey,
-<<<<<<< HEAD
-                                           createPsk, toPublic)
-import           Pos.Data.Attributes      (Attributes (..), mkAttributes)
-=======
-                                           createProxySecretKey, hash, toPublic)
+                                           createPsk, hash, toPublic)
 import           Pos.Data.Attributes      (Attributes (..))
->>>>>>> f9e1fea7
 import           Pos.Delegation.Arbitrary (genDlgPayload)
 import           Pos.Ssc.Arbitrary        (SscPayloadDependsOnSlot (..))
 import           Pos.Ssc.Class            (Ssc (..), SscHelpersClass)
