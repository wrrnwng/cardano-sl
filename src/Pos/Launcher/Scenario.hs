--- conflicted
+++ resolved
@@ -21,27 +21,6 @@
 import           System.Wlog        (getLoggerName, logError, logInfo)
 import           Universum
 
-<<<<<<< HEAD
-import           Pos.Communication    (ActionSpec (..), OutSpecs, WorkerSpec,
-                                       wrapActionSpec)
-import           Pos.Context          (NodeContext (..), getNodeContext, ncPubKeyAddress,
-                                       ncPublicKey)
-import qualified Pos.DB.GState        as GS
-import           Pos.Delegation.Logic (initDelegation)
-import           Pos.DHT.Model        (discoverPeers)
-import           Pos.Lrc.Context      (LrcSyncData (..), lcLrcSync)
-import qualified Pos.Lrc.DB           as LrcDB
-import           Pos.Reporting        (reportMisbehaviourMasked)
-import           Pos.Shutdown         (waitForWorkers)
-import           Pos.Slotting         (getCurrentSlot, waitSystemStart)
-import           Pos.Ssc.Class        (SscConstraint)
-import           Pos.Types            (SlotId (..), addressHash)
-import           Pos.Update           (MemState (..), askUSMemVar, mvState)
-import           Pos.Util             (inAssertMode, waitRandomInterval)
-import           Pos.Util.Context     (askContext)
-import           Pos.Worker           (allWorkers, allWorkersCount)
-import           Pos.WorkMode         (WorkMode)
-=======
 import           Pos.Communication  (ActionSpec (..), OutSpecs, WorkerSpec,
                                      wrapActionSpec)
 import           Pos.Context        (NodeContext (..), getNodeContext, ncPubKeyAddress,
@@ -49,6 +28,7 @@
 import qualified Pos.DB.GState      as GS
 import           Pos.Delegation     (initDelegation)
 import           Pos.DHT.Model      (discoverPeers)
+import           Pos.Lrc.Context    (LrcSyncData (..), lcLrcSync)
 import qualified Pos.Lrc.DB         as LrcDB
 import           Pos.Reporting      (reportMisbehaviourMasked)
 import           Pos.Shutdown       (waitForWorkers)
@@ -57,9 +37,9 @@
 import           Pos.Types          (SlotId (..), addressHash)
 import           Pos.Update         (MemState (..), askUSMemVar, mvState)
 import           Pos.Util           (inAssertMode, waitRandomInterval)
+import           Pos.Util.Context   (askContext)
 import           Pos.Worker         (allWorkers, allWorkersCount)
 import           Pos.WorkMode       (WorkMode)
->>>>>>> 0ba755a4
 
 -- | Run full node in any WorkMode.
 runNode'
