{-# LANGUAGE AllowAmbiguousTypes  #-}
{-# LANGUAGE ConstraintKinds      #-}
{-# LANGUAGE Rank2Types           #-}
{-# LANGUAGE ScopedTypeVariables  #-}
{-# LANGUAGE TypeFamilies         #-}
{-# LANGUAGE UndecidableInstances #-}

-- | Monadic layer for collecting stats

module Pos.Statistics.MonadStats
       ( MonadStats (..)
       , NoStatsT (..)
       , StatsT (..)
       , runStatsT
       , runStatsT'
       ) where

import           Control.Lens                (iso)
import           Control.Monad.Base          (MonadBase (..))
import           Control.Monad.Catch         (MonadCatch, MonadMask, MonadThrow)
import           Control.Monad.Except        (ExceptT)
import           Control.Monad.Morph         (hoist)
import           Control.Monad.Trans         (MonadTrans)
import           Control.Monad.Trans.Control (ComposeSt, MonadBaseControl (..),
                                              MonadTransControl (..), StM,
                                              defaultLiftBaseWith, defaultLiftWith,
                                              defaultRestoreM, defaultRestoreT)
import qualified Data.Binary                 as Binary
import           Data.Maybe                  (fromMaybe)
import           Focus                       (Decision (Remove), alterM)
import           Mockable                    (ChannelT, MFunctor',
                                              Mockable (liftMockable), Promise,
                                              SharedAtomicT, ThreadId,
                                              liftMockableWrappedM)
import           Serokell.Util               (WrappedM (..), show')
import qualified STMContainers.Map           as SM
import           System.Wlog                 (CanLog, HasLoggerName)
import           Universum

import           Pos.Communication.PeerState (WithPeerState (..))
import           Pos.Context.Class           (WithNodeContext)
import           Pos.DB                      (MonadDB (..))
import           Pos.Delegation.Class        (MonadDelegation)
import           Pos.NewDHT.Model            (MonadDHT)
import           Pos.NewDHT.Real             (KademliaDHT)
import           Pos.Slotting                (MonadSlots (..))
import           Pos.Ssc.Extra               (MonadSscRichmen)
import           Pos.Ssc.Extra               (MonadSscGS (..), MonadSscLD (..))
import           Pos.Statistics.StatEntry    (StatLabel (..))
import           Pos.Txp.Class               (MonadTxpLD (..))
import           Pos.Types                   (MonadUtxo, MonadUtxoRead)
import           Pos.Update.MemState         (MonadUSMem)
import           Pos.Util.JsonLog            (MonadJL (..))


-- | `MonadStats` is a monad which has methods for stats collecting
class Monad m => MonadStats m where
    statLog   :: StatLabel l => l -> EntryType l -> m ()
    resetStat :: StatLabel l => l -> m ()

    default statLog :: (MonadTrans t, MonadStats m', t m' ~ m, StatLabel l) => l -> EntryType l -> m ()
    statLog label = lift . statLog label

    default resetStat :: (MonadTrans t, MonadStats m', t m' ~ m, StatLabel l) => l -> m ()
    resetStat = lift . resetStat

    -- | Default convenience method, which we can override
    -- (to truly do nothing in `NoStatsT`, for example)
    logStatM :: StatLabel l => l -> m (EntryType l) -> m ()
    logStatM label action = action >>= statLog label

instance MonadStats m => MonadStats (KademliaDHT    m)
instance MonadStats m => MonadStats (ReaderT      a m)
instance MonadStats m => MonadStats (StateT       a m)
instance MonadStats m => MonadStats (ExceptT      e m)

type instance ThreadId (NoStatsT m) = ThreadId m
type instance ThreadId (StatsT m) = ThreadId m

-- | Stats wrapper for collecting statistics without collecting it.
newtype NoStatsT m a = NoStatsT
    { getNoStatsT :: m a  -- ^ action inside wrapper without collecting statistics
    } deriving (Functor, Applicative, Monad, MonadThrow,
                MonadCatch, MonadMask, MonadIO, MonadFail, HasLoggerName,
<<<<<<< HEAD
                MonadDHT, MonadSlots, WithPeerState ssc,
                MonadJL, CanLog,
                MonadUtxoRead, MonadUtxo,
                MonadTxpLD ssc, MonadSscGS ssc, MonadSscLD ssc,
                WithNodeContext ssc, MonadDelegation)
=======
                MonadDialog s p, MonadDHT, MonadMessageDHT s, MonadSlots,
                WithDefaultMsgHeader, MonadJL, CanLog,
                MonadUtxoRead, MonadUtxo, Modern.MonadDB ssc,
                MonadTxpLD ssc, MonadSscGS ssc, MonadSscLD ssc, MonadSscRichmen,
                WithNodeContext ssc, MonadDelegation, MonadUSMem)
>>>>>>> 7c77d063

deriving instance MonadDB ssc m => MonadDB ssc (NoStatsT m)

instance Monad m => WrappedM (NoStatsT m) where
    type UnwrappedM (NoStatsT m) = m
    _WrappedM = iso getNoStatsT NoStatsT

instance MonadBase IO m => MonadBase IO (NoStatsT m) where
    liftBase = lift . liftBase

instance MonadTransControl NoStatsT where
    type StT NoStatsT a = a
    liftWith f = NoStatsT $ f $ getNoStatsT
    restoreT = NoStatsT

instance MonadBaseControl IO m => MonadBaseControl IO (NoStatsT m) where
    type StM (NoStatsT m) a = ComposeSt NoStatsT m a
    liftBaseWith     = defaultLiftBaseWith
    restoreM         = defaultRestoreM

instance MonadTrans NoStatsT where
    lift = NoStatsT

instance Monad m => MonadStats (NoStatsT m) where
    statLog _ _ = pure ()
    resetStat _ = pure ()
    logStatM _ _ = pure ()

type StatsMap = SM.Map Text LByteString

type instance ThreadId (NoStatsT m) = ThreadId m
type instance Promise (NoStatsT m) = Promise m
type instance SharedAtomicT (NoStatsT m) = SharedAtomicT m
type instance ChannelT (NoStatsT m) = ChannelT m

instance ( Mockable d m
         , MFunctor' d (NoStatsT m) m
         ) => Mockable d (NoStatsT m) where
    liftMockable = liftMockableWrappedM

-- | Statistics wrapper around some monadic action to collect statistics
-- during execution of this action. Used in benchmarks.
newtype StatsT m a = StatsT
    { getStatsT :: ReaderT StatsMap m a  -- ^ action inside wrapper with collected statistics
    } deriving (Functor, Applicative, Monad, MonadThrow,
                MonadCatch, MonadMask, MonadIO, MonadFail, HasLoggerName,
<<<<<<< HEAD
                MonadDHT, MonadSlots, WithPeerState ssc,
                MonadTrans, MonadJL, CanLog,
                MonadUtxoRead, MonadUtxo, MonadTxpLD ssc,
                MonadSscGS ssc, MonadSscLD ssc, WithNodeContext ssc, MonadDelegation)
=======
                MonadDialog s p, MonadDHT, MonadMessageDHT s, MonadSlots,
                WithDefaultMsgHeader, MonadTrans, MonadJL, CanLog,
                MonadUtxoRead, MonadUtxo, Modern.MonadDB ssc, MonadTxpLD ssc,
                MonadSscGS ssc, MonadSscLD ssc, WithNodeContext ssc, MonadSscRichmen,
                MonadDelegation, MonadUSMem)
>>>>>>> 7c77d063

deriving instance MonadDB ssc m => MonadDB ssc (StatsT m)
instance Monad m => WrappedM (StatsT m) where
    type UnwrappedM (StatsT m) = ReaderT StatsMap m
    _WrappedM = iso getStatsT StatsT

instance MonadTransControl StatsT where
    type StT StatsT a = StT (ReaderT StatsMap) a
    liftWith = defaultLiftWith StatsT getStatsT
    restoreT = defaultRestoreT StatsT

instance MonadBaseControl IO m => MonadBaseControl IO (StatsT m) where
    type StM (StatsT m) a = ComposeSt StatsT m a
    liftBaseWith     = defaultLiftBaseWith
    restoreM         = defaultRestoreM

instance MonadBase IO m => MonadBase IO (StatsT m) where
    liftBase = lift . liftBase

type instance ThreadId (StatsT m) = ThreadId m
type instance Promise (StatsT m) = Promise m
type instance SharedAtomicT (StatsT m) = SharedAtomicT m
type instance ChannelT (StatsT m) = ChannelT m

instance ( Mockable d m
         , MFunctor' d (StatsT m) (ReaderT StatsMap m)
         , MFunctor' d (ReaderT StatsMap m) m
         ) => Mockable d (StatsT m) where
    liftMockable = liftMockableWrappedM

runStatsT :: MonadIO m => StatsT m a -> m a
runStatsT action = liftIO SM.newIO >>= flip runStatsT' action

runStatsT' :: StatsMap -> StatsT m a -> m a
runStatsT' statsMap action = runReaderT (getStatsT action) statsMap

instance (MonadIO m, MonadJL m) => MonadStats (StatsT m) where
    statLog label entry = do
        statsMap <- StatsT ask
        liftIO $ atomically $ SM.focus update (show' label) statsMap
        return ()
      where
        update = alterM $ \v -> return $ fmap Binary.encode $
            mappend entry . Binary.decode <$> v <|> Just entry

    resetStat label = do
        statsMap <- StatsT ask
        mval <- liftIO $ atomically $ SM.focus reset (show' label) statsMap
        let val = fromMaybe mempty $ Binary.decode <$> mval
        lift $ jlLog $ toJLEvent label val
      where
        reset old = return (old, Remove)<|MERGE_RESOLUTION|>--- conflicted
+++ resolved
@@ -82,19 +82,11 @@
     { getNoStatsT :: m a  -- ^ action inside wrapper without collecting statistics
     } deriving (Functor, Applicative, Monad, MonadThrow,
                 MonadCatch, MonadMask, MonadIO, MonadFail, HasLoggerName,
-<<<<<<< HEAD
                 MonadDHT, MonadSlots, WithPeerState ssc,
                 MonadJL, CanLog,
                 MonadUtxoRead, MonadUtxo,
-                MonadTxpLD ssc, MonadSscGS ssc, MonadSscLD ssc,
-                WithNodeContext ssc, MonadDelegation)
-=======
-                MonadDialog s p, MonadDHT, MonadMessageDHT s, MonadSlots,
-                WithDefaultMsgHeader, MonadJL, CanLog,
-                MonadUtxoRead, MonadUtxo, Modern.MonadDB ssc,
                 MonadTxpLD ssc, MonadSscGS ssc, MonadSscLD ssc, MonadSscRichmen,
                 WithNodeContext ssc, MonadDelegation, MonadUSMem)
->>>>>>> 7c77d063
 
 deriving instance MonadDB ssc m => MonadDB ssc (NoStatsT m)
 
@@ -141,18 +133,11 @@
     { getStatsT :: ReaderT StatsMap m a  -- ^ action inside wrapper with collected statistics
     } deriving (Functor, Applicative, Monad, MonadThrow,
                 MonadCatch, MonadMask, MonadIO, MonadFail, HasLoggerName,
-<<<<<<< HEAD
                 MonadDHT, MonadSlots, WithPeerState ssc,
                 MonadTrans, MonadJL, CanLog,
                 MonadUtxoRead, MonadUtxo, MonadTxpLD ssc,
-                MonadSscGS ssc, MonadSscLD ssc, WithNodeContext ssc, MonadDelegation)
-=======
-                MonadDialog s p, MonadDHT, MonadMessageDHT s, MonadSlots,
-                WithDefaultMsgHeader, MonadTrans, MonadJL, CanLog,
-                MonadUtxoRead, MonadUtxo, Modern.MonadDB ssc, MonadTxpLD ssc,
                 MonadSscGS ssc, MonadSscLD ssc, WithNodeContext ssc, MonadSscRichmen,
                 MonadDelegation, MonadUSMem)
->>>>>>> 7c77d063
 
 deriving instance MonadDB ssc m => MonadDB ssc (StatsT m)
 instance Monad m => WrappedM (StatsT m) where
