--- conflicted
+++ resolved
@@ -10,48 +10,29 @@
 
 import           Universum
 
-<<<<<<< HEAD
-import           Control.Monad.Trans    (MonadTrans)
-import qualified Data.HashMap.Strict    as HM
-import qualified Data.HashSet           as HS
-import qualified Data.Map               as M
-import           Formatting             (sformat, stext, (%))
-import           System.Wlog            (WithLogger, logWarning)
-
-import           Pos.Crypto             (WithHash (..), shortHashF)
-import           Pos.DB                 (MonadDB)
-import qualified Pos.DB.GState          as GS
-import qualified Pos.DB.GState.Balances as GS
-import           Pos.Txp                (GenericToilModifier (..), TxOutAux (..),
-                                         TxpHolder, Utxo, addrBelongsToSet, applyToil,
-                                         getLocalTxsNUndo, getUtxoModifier, runToilAction,
-                                         topsortTxs, txOutValue, _bvStakes)
-import           Pos.Types              (Address (..), AddressIgnoringAttributes (..),
-                                         Coin, mkCoin, sumCoins, unsafeIntegerToCoin)
-import qualified Pos.Util.Modifier      as MM
-=======
 import           Control.Monad.Trans          (MonadTrans)
 import           Control.Monad.Trans.Identity (IdentityT (..))
 import           Data.Coerce                  (coerce)
 import qualified Data.HashMap.Strict          as HM
+import qualified Data.HashSet                 as HS
 import qualified Data.Map                     as M
 import qualified Ether
 import           Formatting                   (sformat, stext, (%))
 import           System.Wlog                  (WithLogger, logWarning)
 
+import           Pos.Core                     (AddressIgnoringAttributes (AddressIA))
 import           Pos.Crypto                   (WithHash (..), shortHashF)
 import           Pos.DB                       (MonadDB)
 import qualified Pos.DB.GState                as GS
 import qualified Pos.DB.GState.Balances       as GS
 import           Pos.Txp                      (GenericToilModifier (..), MonadTxpMem,
-                                               TxOutAux (..), Utxo, addrBelongsTo,
+                                               TxOutAux (..), Utxo, addrBelongsToSet,
                                                applyToil, getLocalTxsNUndo,
                                                getUtxoModifier, runToilAction, topsortTxs,
                                                txOutValue, _bvStakes)
 import           Pos.Types                    (Address (..), Coin, mkCoin, sumCoins,
                                                unsafeIntegerToCoin)
 import qualified Pos.Util.Modifier            as MM
->>>>>>> 14b1671d
 
 -- | A class which have the methods to get state of address' balance
 class Monad m => MonadBalances m where
@@ -75,13 +56,6 @@
     unsafeIntegerToCoin . sumCoins .
     map (txOutValue . toaOut) . toList <$> getOwnUtxo addr
 
-<<<<<<< HEAD
-getOwnUtxo :: MonadBalances m => Address -> m Utxo
-getOwnUtxo = getOwnUtxos . one
-
-instance (MonadDB m, MonadMask m, WithLogger m) => MonadBalances (TxpHolder __ m) where
-    getOwnUtxos addr = do
-=======
 data BalancesRedirectTag
 
 type BalancesRedirect =
@@ -94,8 +68,7 @@
     (MonadDB m, MonadMask m, WithLogger m, MonadTxpMem ext m, t ~ IdentityT) =>
         MonadBalances (Ether.TaggedTrans BalancesRedirectTag t m)
   where
-    getOwnUtxo addr = do
->>>>>>> 14b1671d
+    getOwnUtxos addr = do
         utxo <- GS.getFilteredUtxo addr
         updates <- getUtxoModifier
         let addrsSet = HS.fromList $ AddressIA <$> addr
@@ -122,4 +95,7 @@
             sformat ("Couldn't compute balance of "%shortHashF%
                          " using mempool, reason: "%stext) addrKeyHash er
         getFromDb = fromMaybe (mkCoin 0) <$> GS.getRealStake addrKeyHash
-    getBalance addr = getBalanceFromUtxo addr+    getBalance addr = getBalanceFromUtxo addr
+
+getOwnUtxo :: MonadBalances m => Address -> m Utxo
+getOwnUtxo = getOwnUtxos . one