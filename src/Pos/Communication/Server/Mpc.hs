{-# LANGUAGE FlexibleContexts      #-}
{-# LANGUAGE MultiParamTypeClasses #-}
{-# LANGUAGE TemplateHaskell       #-}
{-# LANGUAGE TypeFamilies          #-}

-- | Server which handles MPC-related things.

module Pos.Communication.Server.Mpc
       ( module Mpc
       , mpcListeners
       ) where

<<<<<<< HEAD
import           Control.TimeWarp.Rpc        (BinaryP, MonadDialog)
=======
import           Control.TimeWarp.Logging    (logDebug, logInfo)
import           Control.TimeWarp.Rpc        (BinaryP, MonadDialog)
import           Formatting                  (build, sformat, stext, (%))
>>>>>>> 9169a701
import           Universum

import           Pos.Communication.Types.Mpc as Mpc
import           Pos.Communication.Util      (modifyListenerLogger)
import           Pos.DHT                     (ListenerDHT (..))
import qualified Pos.State                   as St
import           Pos.WorkMode                (WorkMode)

mpcListeners :: (MonadDialog BinaryP m, WorkMode m) => [ListenerDHT m]
mpcListeners =
<<<<<<< HEAD
    map (modifyListenerLogger "tx")
=======
    map (modifyListenerLogger "mpc")
>>>>>>> 9169a701
    [ ListenerDHT handleCommitment
    , ListenerDHT handleOpening
    , ListenerDHT handleShares
    , ListenerDHT handleVssCertificate ]

handleCommitment :: WorkMode m => SendCommitment -> m ()
handleCommitment (SendCommitment pk c) = do
    -- TODO: actually check the commitment
    added <- St.processCommitment pk c
    let msgAction = if added then "added to local storage" else "ignored"
    let msg = sformat ("Commitment from "%build%" has been "%stext) pk msgAction
    let logAction = if added then logInfo else logDebug
    logAction msg

-- TODO: I don't like that these are in "Server.Mpc" but use 'processOpening'
-- instead of 'mpcProcessOpening' – the idea is that 'mpcProcessOpening' does
-- the MPC part and 'processOpening' may potentially do more than that, so
-- it's counterintuitive that 'handleOpening' is in "Server.Mpc". I'd like to
-- just move all handlers into "Pos.Communication.Server". — @neongreen
handleOpening :: WorkMode m => SendOpening -> m ()
handleOpening (SendOpening pk o) = do
    added <- St.processOpening pk o
    let msgAction = if added then "added to local storage" else "ignored"
    let msg = sformat ("Opening from "%build%" has been "%stext) pk msgAction
    let logAction = if added then logInfo else logDebug
    logAction msg

handleShares :: WorkMode m => SendShares -> m ()
handleShares (SendShares pk s) = do
    added <- St.processShares pk s
    let msgAction = if added then "added to local storage" else "ignored"
    let msg = sformat ("Shares from "%build%" have been "%stext) pk msgAction
    let logAction = if added then logInfo else logDebug
    logAction msg

handleVssCertificate :: WorkMode m => SendVssCertificate -> m ()
handleVssCertificate (SendVssCertificate pk c) = do
    St.processVssCertificate pk c<|MERGE_RESOLUTION|>--- conflicted
+++ resolved
@@ -10,13 +10,9 @@
        , mpcListeners
        ) where
 
-<<<<<<< HEAD
-import           Control.TimeWarp.Rpc        (BinaryP, MonadDialog)
-=======
 import           Control.TimeWarp.Logging    (logDebug, logInfo)
 import           Control.TimeWarp.Rpc        (BinaryP, MonadDialog)
 import           Formatting                  (build, sformat, stext, (%))
->>>>>>> 9169a701
 import           Universum
 
 import           Pos.Communication.Types.Mpc as Mpc
@@ -27,11 +23,7 @@
 
 mpcListeners :: (MonadDialog BinaryP m, WorkMode m) => [ListenerDHT m]
 mpcListeners =
-<<<<<<< HEAD
-    map (modifyListenerLogger "tx")
-=======
     map (modifyListenerLogger "mpc")
->>>>>>> 9169a701
     [ ListenerDHT handleCommitment
     , ListenerDHT handleOpening
     , ListenerDHT handleShares
