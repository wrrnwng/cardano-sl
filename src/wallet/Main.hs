{-# OPTIONS_GHC -fno-warn-name-shadowing #-}
{-# LANGUAGE AllowAmbiguousTypes #-}
{-# LANGUAGE CPP                 #-}
{-# LANGUAGE ScopedTypeVariables #-}

module Main where

import           Control.Monad.Reader (MonadReader (..), ReaderT, asks, runReaderT, ask)
import           Data.List            ((!!))
import           Data.Proxy           (Proxy (..))
import qualified Data.Text            as T
import           Formatting           (build, int, sformat, stext, (%))
import           Node                 (SendActions, hoistSendActions)
import           Mockable             (delay)
import           Options.Applicative  (execParser)
import           System.IO            (hFlush, stdout)
import           Universum

<<<<<<< HEAD
import qualified Pos.CLI                as CLI
import           Pos.Constants          (slotDuration)
import           Pos.Crypto             (SecretKey, createProxySecretKey, toPublic)
import           Pos.DHT.Model          (dhtAddr, discoverPeers)
import           Pos.Delegation         (sendProxySKEpoch, sendProxySKSimple)
import           Pos.Genesis            (genesisPublicKeys, genesisSecretKeys)
import           Pos.Launcher           (BaseParams (..), LoggingParams (..),
                                         bracketDHTInstance, runTimeSlaveReal)
import           Pos.Ssc.SscAlgo        (SscAlgo (..))
import           Pos.Types              (EpochIndex (..), coinF, makePubKeyAddress, txaF)
import           Pos.Wallet             (WalletMode, WalletParams (..), WalletRealMode,
                                         getBalance, runWalletReal, submitTx)
=======
import qualified Pos.CLI              as CLI
import           Pos.Constants        (slotDuration)
import           Pos.Communication (BiP)
import           Pos.Crypto           (SecretKey, createProxySecretKey, toPublic)
import           Pos.Delegation       (sendProxySKEpoch, sendProxySKSimple)
import           Pos.DHT.Model        (DHTNodeType (..), dhtAddr, discoverPeers)
import           Pos.Genesis          (genesisPublicKeys, genesisSecretKeys)
import           Pos.Launcher         (BaseParams (..), LoggingParams (..),
                                       bracketResources, runTimeSlaveReal)
import           Pos.Ssc.GodTossing   (SscGodTossing)
import           Pos.Ssc.NistBeacon   (SscNistBeacon)
import           Pos.Ssc.SscAlgo      (SscAlgo (..))
import           Pos.Types            (EpochIndex (..), coinF, makePubKeyAddress, txaF)
import           Pos.Util.TimeWarp    (NetworkAddress)
import           Pos.Wallet           (WalletMode, WalletParams (..), WalletRealMode,
                                       getBalance, runWalletReal, submitTx)
>>>>>>> fbc0a2bc
#ifdef WITH_WEB
import           Pos.Wallet.Web       (walletServeWebLite)
#endif

import           Command              (Command (..), parseCommand)
import           WalletOptions        (WalletAction (..), WalletOptions (..), optsInfo)

type CmdRunner = ReaderT ([SecretKey], [NetworkAddress])

runCmd :: WalletMode ssc m => SendActions BiP m -> Command -> CmdRunner m ()
runCmd _ (Balance addr) = lift (getBalance addr) >>=
                         putText . sformat ("Current balance: "%coinF)
runCmd sendActions (Send idx outputs) = do
    (skeys, na) <- ask
    etx <- lift $ submitTx sendActions (skeys !! idx) na (map (,[]) outputs)
    case etx of
        Left err -> putText $ sformat ("Error: "%stext) err
        Right tx -> putText $ sformat ("Submitted transaction: "%txaF) tx
runCmd _ Help = do
    putText $
        unlines
            [ "Avaliable commands:"
            , "   balance <address>              -- check balance on given address (may be any address)"
            , "   send <N> [<address> <coins>]+  -- create and send transaction with given outputs"
            , "                                     from own address #N"
            , "   listaddr                       -- list own addresses"
            , "   delegate-light <N> <M>         -- delegate secret key #N to #M (genesis) light version"
            , "   delegate-hard <N> <M>          -- delegate secret key #N to #M (genesis) hardweight "
            , "   help                           -- show this message"
            , "   quit                           -- shutdown node wallet"
            ]
runCmd _ ListAddresses = do
    addrs <- map (makePubKeyAddress . toPublic) <$> asks fst
    putText "Available addrsses:"
    forM_ (zip [0 :: Int ..] addrs) $
        putText . uncurry (sformat $ "    #"%int%":   "%build)
runCmd sendActions (DelegateLight i j) = do
    let issuerSk = genesisSecretKeys !! i
        delegatePk = genesisPublicKeys !! j
    r <- ask
    sendProxySKEpoch (hoistSendActions lift (`runReaderT` r) sendActions) $
        createProxySecretKey issuerSk delegatePk (EpochIndex 0, EpochIndex 50)
    putText "Sent lightweight cert"
runCmd sendActions (DelegateHeavy i j) = do
    let issuerSk = genesisSecretKeys !! i
        delegatePk = genesisPublicKeys !! j
    r <- ask
    sendProxySKSimple (hoistSendActions lift (`runReaderT` r) sendActions) $
        createProxySecretKey issuerSk delegatePk ()
    putText "Sent heavyweight cert"
runCmd _ Quit = pure ()

evalCmd :: WalletMode ssc m => SendActions BiP m -> Command -> CmdRunner m ()
evalCmd _ Quit = pure ()
evalCmd sa cmd  = runCmd sa cmd >> evalCommands sa

evalCommands :: WalletMode ssc m => SendActions BiP m -> CmdRunner m ()
evalCommands sa = do
    putStr @Text "> "
    liftIO $ hFlush stdout
    line <- getLine
    let cmd = parseCommand line
    case cmd of
        Left err  -> putStrLn err >> evalCommands sa
        Right cmd -> evalCmd sa cmd

initialize :: WalletMode ssc m => WalletOptions -> m [NetworkAddress]
initialize WalletOptions{..} = do
    -- Wait some time to ensure blockchain is fetched
    putText $ sformat ("Started node. Waiting for "%int%" slots...") woInitialPause
<<<<<<< HEAD
    wait $ for $ fromIntegral woInitialPause * slotDuration
    fmap dhtAddr <$> discoverPeers
=======
    delay $ fromIntegral woInitialPause * slotDuration
    fmap dhtAddr <$> discoverPeers DHTFull
>>>>>>> fbc0a2bc

runWalletRepl :: WalletMode ssc m => WalletOptions -> SendActions BiP m -> m ()
runWalletRepl wo sa = do
    na <- initialize wo
    putText "Welcome to Wallet CLI Node"
    runReaderT (evalCmd sa Help) (genesisSecretKeys, na)

runWalletCmd :: WalletMode ssc m => WalletOptions -> Text -> SendActions BiP m -> m ()
runWalletCmd wo str sa = do
    na <- initialize wo
    let strs = T.splitOn "," str
    flip runReaderT (genesisSecretKeys, na) $ forM_ strs $ \scmd -> do
        let mcmd = parseCommand scmd
        case mcmd of
            Left err   -> putStrLn err
            Right cmd' -> runCmd sa cmd'
    putText "Command execution finished"
    putText " " -- for exit by SIGPIPE

main :: IO ()
main = do
    opts@WalletOptions {..} <- execParser optsInfo
    let logParams =
            LoggingParams
            { lpRunnerTag     = "smart-wallet"
            , lpHandlerPrefix = CLI.logPrefix woCommonArgs
            , lpConfigPath    = CLI.logConfig woCommonArgs
            }
        baseParams =
            BaseParams
            { bpLoggingParams      = logParams
            , bpPort               = woPort
            , bpDHTPeers           = CLI.dhtPeers woCommonArgs
            , bpDHTKey             = Nothing
            , bpDHTExplicitInitial = CLI.dhtExplicitInitial woCommonArgs
            }
    bracketResources baseParams $ \res -> do
        let timeSlaveParams =
                baseParams
                { bpLoggingParams = logParams { lpRunnerTag = "time-slave" }
                }

        systemStart <- case CLI.sscAlgo woCommonArgs of
            GodTossingAlgo -> runTimeSlaveReal (Proxy :: Proxy SscGodTossing) res timeSlaveParams
            NistBeaconAlgo -> runTimeSlaveReal (Proxy :: Proxy SscNistBeacon) res timeSlaveParams

        let params =
                WalletParams
                { wpDbPath      = Just woDbPath
                , wpRebuildDb   = woRebuildDb
                , wpKeyFilePath = woKeyFilePath
                , wpSystemStart = systemStart
                , wpGenesisKeys = woDebug
                , wpBaseParams  = baseParams
                }

            plugins :: [SendActions BiP WalletRealMode -> WalletRealMode ()]
            plugins = case woAction of
                Repl          -> [runWalletRepl opts]
                Cmd cmd       -> [runWalletCmd opts cmd]
#ifdef WITH_WEB
                Serve webPort webDaedalusDbPath -> [\sendActions ->
                    walletServeWebLite sendActions webDaedalusDbPath False webPort]
#endif

        case CLI.sscAlgo woCommonArgs of
            GodTossingAlgo -> putText "Using MPC coin tossing" *>
                              runWalletReal res params plugins
            NistBeaconAlgo -> putText "Wallet does not support NIST beacon!"<|MERGE_RESOLUTION|>--- conflicted
+++ resolved
@@ -16,26 +16,12 @@
 import           System.IO            (hFlush, stdout)
 import           Universum
 
-<<<<<<< HEAD
-import qualified Pos.CLI                as CLI
-import           Pos.Constants          (slotDuration)
-import           Pos.Crypto             (SecretKey, createProxySecretKey, toPublic)
-import           Pos.DHT.Model          (dhtAddr, discoverPeers)
-import           Pos.Delegation         (sendProxySKEpoch, sendProxySKSimple)
-import           Pos.Genesis            (genesisPublicKeys, genesisSecretKeys)
-import           Pos.Launcher           (BaseParams (..), LoggingParams (..),
-                                         bracketDHTInstance, runTimeSlaveReal)
-import           Pos.Ssc.SscAlgo        (SscAlgo (..))
-import           Pos.Types              (EpochIndex (..), coinF, makePubKeyAddress, txaF)
-import           Pos.Wallet             (WalletMode, WalletParams (..), WalletRealMode,
-                                         getBalance, runWalletReal, submitTx)
-=======
 import qualified Pos.CLI              as CLI
 import           Pos.Constants        (slotDuration)
 import           Pos.Communication (BiP)
 import           Pos.Crypto           (SecretKey, createProxySecretKey, toPublic)
 import           Pos.Delegation       (sendProxySKEpoch, sendProxySKSimple)
-import           Pos.DHT.Model        (DHTNodeType (..), dhtAddr, discoverPeers)
+import           Pos.DHT.Model        (dhtAddr, discoverPeers)
 import           Pos.Genesis          (genesisPublicKeys, genesisSecretKeys)
 import           Pos.Launcher         (BaseParams (..), LoggingParams (..),
                                        bracketResources, runTimeSlaveReal)
@@ -46,7 +32,6 @@
 import           Pos.Util.TimeWarp    (NetworkAddress)
 import           Pos.Wallet           (WalletMode, WalletParams (..), WalletRealMode,
                                        getBalance, runWalletReal, submitTx)
->>>>>>> fbc0a2bc
 #ifdef WITH_WEB
 import           Pos.Wallet.Web       (walletServeWebLite)
 #endif
@@ -117,13 +102,8 @@
 initialize WalletOptions{..} = do
     -- Wait some time to ensure blockchain is fetched
     putText $ sformat ("Started node. Waiting for "%int%" slots...") woInitialPause
-<<<<<<< HEAD
-    wait $ for $ fromIntegral woInitialPause * slotDuration
+    delay $ fromIntegral woInitialPause * slotDuration
     fmap dhtAddr <$> discoverPeers
-=======
-    delay $ fromIntegral woInitialPause * slotDuration
-    fmap dhtAddr <$> discoverPeers DHTFull
->>>>>>> fbc0a2bc
 
 runWalletRepl :: WalletMode ssc m => WalletOptions -> SendActions BiP m -> m ()
 runWalletRepl wo sa = do
