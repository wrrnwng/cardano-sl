--- conflicted
+++ resolved
@@ -378,40 +378,7 @@
         realTxNum <- liftIO $ newIORef (0 :: Int)
 
         beginT <- getPosixMs
-<<<<<<< HEAD
-        resMap <- foldM
-            (\curmap (idx :: Int) -> do
-                preStartT <- getPosixMs
-                -- prevent periods longer than we expected
-                if preStartT - beginT > round (goRoundDuration * 1000)
-                    then pure curmap
-                    else do
-                    transaction <- nextValidTx bambooPool tpsDelta
-                    let curTxId = hash transaction
-
-                    startT <- getPosixMs
-                    logInfo $ sformat ("Sending transaction #"%int) idx
-                    submitTxRaw na transaction
-                    liftIO $ modifyIORef' realTxNum (+1)
-
-                    -- sometimes nodes fail so we never write timestamps...
-                    when (idx `mod` 271 == 0) $ void $ liftIO $ forkIO $
-                        LBS.writeFile "timestampsTxSender.json" $
-                        encode $ M.toList curmap
-
-                    endT <- getPosixMs
-                    let runDelta = endT - startT
-                    wait $ for $ ms (max 0 $ tpsDelta - runDelta)
-
-                    -- put timestamp to current txmap
-                    liftIO $ registerSentTx txTimestamps curTxId $ fromIntegral startT * 1000
-
-                -- we dump microseconds to be consistent with JSON log
-                    pure $ M.insert (pretty curTxId) (startT * 1000) curmap)
-            (M.empty :: M.HashMap Text Int) -- TxId Int
-            [0 .. txNum - 1]
-=======
-        forM_ [0 .. txNum - 1] $\(idx :: Int) -> do
+        forM_ [0 .. txNum - 1] $ \(idx :: Int) -> do
             preStartT <- getPosixMs
             -- prevent periods longer than we expected
             when (preStartT - beginT > round (goRoundDuration * 1000)) $ do
@@ -421,6 +388,7 @@
                 startT <- getPosixMs
                 logInfo $ sformat ("Sending transaction #"%int) idx
                 submitTxRaw na transaction
+                liftIO $ modifyIORef' realTxNum (+1)
 
                 -- sometimes nodes fail so we never write timestamps...
                 when (idx `mod` 271 == 0) $ void $ liftIO $ forkIO $
@@ -433,10 +401,6 @@
 
                 -- put timestamp to current txmap
                 liftIO $ registerSentTx txTimestamps curTxId $ fromIntegral startT * 1000
-
-                -- we dump microseconds to be consistent with JSON log
-                pure $ M.insert (pretty curTxId) (startT * 1000) curmap)
->>>>>>> 330b8bb0
 
         finishT <- getPosixMs
         realTxNumVal <- liftIO $ readIORef realTxNum
