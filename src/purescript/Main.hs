--- conflicted
+++ resolved
@@ -33,16 +33,12 @@
       , mkSumType (Proxy @CT.CTxId)
       , mkSumType (Proxy @CT.CTxSummary)
       , mkSumType (Proxy @CE.ExplorerError)
-<<<<<<< HEAD
-      , mkSumType (Proxy @PT.Coin)
+      , mkSumType (Proxy @CT.Coin)
       , mkSumType (Proxy @PS.ClientEvent)
       , mkSumType (Proxy @PS.ServerEvent)
       , mkSumType (Proxy @PS.Subscription)
-=======
-      , mkSumType (Proxy @CT.Coin)
       , mkSumType (Proxy @CT.EpochIndex)
       , mkSumType (Proxy @CT.LocalSlotIndex)
->>>>>>> e6296d51
       ]
   where
       customBridge =
