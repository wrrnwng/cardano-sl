{-# LANGUAGE ConstraintKinds     #-}
{-# LANGUAGE GADTs               #-}
{-# LANGUAGE ScopedTypeVariables #-}
{-# LANGUAGE TemplateHaskell     #-}
{-# LANGUAGE TupleSections       #-}
{-# LANGUAGE TypeOperators       #-}

-- API server logic

module Pos.Explorer.Web.Server
       ( ExplorerMode
       , explorerServeImpl
       , explorerApp
       , explorerHandlers

       -- function useful for socket-io server
       , topsortTxsOrFail
       , getMempoolTxs
       , getBlocksLastPage
       , cAddrToAddr
       ) where

import           Universum

import           Control.Lens                         (at)
import qualified Data.ByteString                      as BS
import qualified Data.HashMap.Strict                  as HM
import qualified Data.List.NonEmpty                   as NE
import           Data.Maybe                           (fromMaybe)
import qualified Data.Vector                          as V
import           Formatting                           (build, int, sformat, (%))
import           Network.Wai                          (Application)
import           Network.Wai.Middleware.RequestLogger (logStdoutDev)
import qualified Serokell.Util.Base64                 as B64
import           Servant.API                          ((:<|>) ((:<|>)))
import           Servant.Server                       (Server, ServerT, serve)
import           System.Wlog                          (logDebug)

import           Pos.Communication                    (SendActions)
import           Pos.Crypto                           (WithHash (..), hash, redeemPkBuild,
                                                       withHash)

import qualified Pos.DB.Block                         as DB
import qualified Pos.DB.DB                            as DB

import           Pos.Binary.Class                     (biSize)
<<<<<<< HEAD
=======
import           Pos.Block.Core                       (Block, MainBlock, mainBlockSlot,
                                                       mainBlockTxPayload, mcdSlot)
>>>>>>> 6b733e06
import           Pos.Block.Types                      (Blund, Undo)
import           Pos.Core                             (AddrType (..), Address (..), Coin,
                                                       EpochIndex, HeaderHash, Timestamp,
                                                       coinToInteger, difficultyL,
                                                       gbHeader, gbhConsensus,
                                                       getChainDifficulty,
                                                       isUnknownAddressType,
                                                       makeRedeemAddress, siEpoch, siSlot,
                                                       sumCoins, timestampToPosix,
                                                       unsafeAddCoin, unsafeIntegerToCoin,
                                                       unsafeSubCoin)
import           Pos.Core.Block                       (MainBlock, mainBlockSlot,
                                                       mainBlockTxPayload, mcdSlot)
import           Pos.DB.Class                         (MonadDBRead)
import           Pos.Slotting                         (MonadSlots (..), getSlotStart)
import           Pos.Txp                              (MonadTxpMem, Tx (..), TxAux, TxId,
                                                       TxMap, TxOutAux (..), getLocalTxs,
                                                       getMemPool, mpLocalTxs, taTx,
                                                       topsortTxs, txOutValue, txpTxs,
                                                       _txOutputs)
import           Pos.Util                             (maybeThrow)
import           Pos.Util.Chrono                      (NewestFirst (..))
import           Pos.Web                              (serveImpl)
import           Pos.WorkMode                         (WorkMode)

import           Pos.Explorer.Aeson.ClientTypes       ()
import           Pos.Explorer.Core                    (TxExtra (..))
import           Pos.Explorer.DB                      (getAddrBalance, getAddrHistory,
                                                       getEpochBlocks, getEpochPages,
                                                       getLastTransactions, getPageBlocks,
                                                       getTxExtra, getUtxoSum)
import           Pos.Explorer.ExtraContext            (HasGenesisRedeemAddressInfo (..))
import           Pos.Explorer.Web.Api                 (ExplorerApi, explorerApi)
import           Pos.Explorer.Web.ClientTypes         (Byte, CAda (..), CAddress (..),
                                                       CAddressSummary (..),
                                                       CAddressType (..),
                                                       CAddressesFilter (..),
                                                       CBlockEntry (..),
                                                       CBlockSummary (..),
                                                       CGenesisAddressInfo (..),
                                                       CGenesisSummary (..), CHash,
                                                       CTxBrief (..), CTxEntry (..),
                                                       CTxId (..), CTxSummary (..),
                                                       TxInternal (..), convertTxOutputs,
                                                       convertTxOutputsMB, fromCAddress,
                                                       fromCHash, fromCTxId,
                                                       getEpochIndex, getSlotIndex,
                                                       mkCCoin, mkCCoinMB, tiToTxEntry,
                                                       toBlockEntry, toBlockSummary,
                                                       toCAddress, toCHash, toCTxId,
                                                       toTxBrief)
import           Pos.Explorer.Web.Error               (ExplorerError (..))



----------------------------------------------------------------
-- Top level functionality
----------------------------------------------------------------

type MainBlund = (MainBlock, Undo)

type ExplorerMode ctx m =
    ( WorkMode ctx m
    , HasGenesisRedeemAddressInfo m
    )

explorerServeImpl
    :: ExplorerMode ctx m
    => m Application
    -> Word16
    -> m ()
explorerServeImpl app port = serveImpl loggingApp "*" port Nothing
  where
    loggingApp = logStdoutDev <$> app

explorerApp :: ExplorerMode ctx m => m (Server ExplorerApi) -> m Application
explorerApp serv = serve explorerApi <$> serv

----------------------------------------------------------------
-- Handlers
----------------------------------------------------------------

explorerHandlers :: ExplorerMode ctx m => SendActions m -> ServerT ExplorerApi m
explorerHandlers _sendActions =
      getTotalAda
    :<|>
      getBlocksPage
    :<|>
      getBlocksPagesTotal
    :<|>
      getBlockSummary
    :<|>
      getBlockTxs
    :<|>
      getLastTxs
    :<|>
      getTxSummary
    :<|>
      getAddressSummary
    :<|>
      epochPageSearch
    :<|>
      epochSlotSearch
    :<|>
      getGenesisSummary
    :<|>
      getGenesisPagesTotal
    :<|>
      getGenesisAddressInfo
    :<|>
      getStatsTxs


----------------------------------------------------------------
-- API Functions
----------------------------------------------------------------

getTotalAda :: ExplorerMode ctx m => m CAda
getTotalAda = do
    utxoSum <- getUtxoSum
    validateUtxoSum utxoSum
    pure $ CAda $ fromInteger utxoSum / 1e6
  where
    validateUtxoSum :: ExplorerMode ctx m => Integer -> m ()
    validateUtxoSum n
        | n < 0 = throwM $ Internal $
            sformat ("Internal tracker of utxo sum has a negative value: "%build) n
        | n > coinToInteger (maxBound :: Coin) = throwM $ Internal $
            sformat ("Internal tracker of utxo sum overflows: "%build) n
        | otherwise = pure ()

-- | Get the total number of blocks/slots currently available.
-- Total number of main blocks   = difficulty of the topmost (tip) header.
-- Total number of anchor blocks = current epoch + 1
getBlocksTotal
    :: ExplorerMode ctx m
    => m Integer
getBlocksTotal = do
    -- Get the tip block.
    tipBlock <- DB.getTipBlock
    pure $ maxBlocks tipBlock
  where
    maxBlocks tipBlock = fromIntegral $ getChainDifficulty $ tipBlock ^. difficultyL


-- | Get last blocks with a page parameter. This enables easier paging on the
-- client side and should enable a simple and thin client logic.
-- Currently the pages are in chronological order.
getBlocksPage
    :: ExplorerMode ctx m
    => Maybe Word
    -> Maybe Word
    -> m (Integer, [CBlockEntry])
getBlocksPage mPageNumber mPageSize = do
    let pageSize = toPageSize mPageSize
    -- Get total pages from the blocks.
    totalPages <- getBlocksPagesTotal mPageSize

    -- Initially set on the last page number if page number not defined.
    let pageNumber = fromMaybe totalPages $ toInteger <$> mPageNumber

    -- Make sure the parameters are valid.
    when (pageNumber <= 0) $
        throwM $ Internal "Number of pages must be greater than 0."

    when (pageNumber > totalPages) $
        throwM $ Internal "Number of pages exceeds total pages number."

    -- TODO: Fix in the future.
    when (pageSize /= fromIntegral defaultPageSize) $
        throwM $ Internal "We currently support only page size of 10."

    when (pageSize > 1000) $
        throwM $ Internal "The upper bound for pageSize is 1000."

    -- Get pages from the database
    -- TODO: Fix this Int / Integer thing once we merge repositories
    pageBlocksHH    <- getPageHHsOrThrow $ fromIntegral pageNumber
    blunds          <- forM pageBlocksHH getBlundOrThrow
    cBlocksEntry    <- forM (blundToMainBlockUndo blunds) toBlockEntry

    -- Return total pages and the blocks. We start from page 1.
    pure (totalPages, reverse cBlocksEntry)
  where
    blundToMainBlockUndo :: [Blund] -> [(MainBlock, Undo)]
    blundToMainBlockUndo blund = [(mainBlock, undo) | (Right mainBlock, undo) <- blund]

    -- Either get the @HeaderHash@es from the @Page@ or throw an exception.
    getPageHHsOrThrow
        :: (DB.MonadBlockDB m, MonadThrow m)
        => Int
        -> m [HeaderHash]
    getPageHHsOrThrow pageNumber = getPageBlocks pageNumber >>=
        maybeThrow (Internal errMsg)
      where
        errMsg :: Text
        errMsg = sformat ("No blocks on page "%build%" found!") pageNumber

-- Either get the block from the @HeaderHash@ or throw an exception.
getBlundOrThrow
    :: (DB.MonadBlockDB m, MonadThrow m)
    => HeaderHash
    -> m Blund
getBlundOrThrow headerHash = DB.blkGetBlund headerHash >>=
    maybeThrow (Internal "Blund with hash cannot be found!")

-- | Get total pages from blocks. Calculated from
-- pageSize we pass to it.
getBlocksPagesTotal
    :: ExplorerMode ctx m
    => Maybe Word
    -> m Integer
getBlocksPagesTotal mPageSize = do
    let pageSize = toPageSize mPageSize
    -- Get total blocks in the blockchain.
    blocksTotal <- toInteger <$> getBlocksTotal

    -- Get total pages from the blocks. And we want the page
    -- with the example, the page size 10,
    -- to start with 10 + 1 == 11, not with 10 since with
    -- 10 we'll have an empty page.
    let totalPages = (blocksTotal - 1) `div` pageSize

    -- We start from page 1.
    pure (totalPages + 1)


-- | Get the last page from the blockchain. We use the default 10
-- for the page size since this is called from __explorer only__.
getBlocksLastPage
    :: ExplorerMode ctx m
    => m (Integer, [CBlockEntry])
getBlocksLastPage = getBlocksPage Nothing (Just defaultPageSize)

-- | Get last transactions from the blockchain.
getLastTxs
    :: ExplorerMode ctx m
    => m [CTxEntry]
getLastTxs = do
    mempoolTxs     <- getMempoolTxs
    blockTxsWithTs <- getBlockchainLastTxs

    -- We take the mempool txs first, then topsorted blockchain ones.
    let newTxs      = mempoolTxs <> blockTxsWithTs

    pure $ tiToTxEntry <$> newTxs
  where
    -- Get last transactions from the blockchain.
    getBlockchainLastTxs
        :: ExplorerMode ctx m
        => m [TxInternal]
    getBlockchainLastTxs = do
        mLastTxs     <- getLastTransactions
        let lastTxs   = fromMaybe [] mLastTxs
        let lastTxsWH = map withHash lastTxs

        forM lastTxsWH toTxInternal
      where
        -- Convert transaction to TxInternal.
        toTxInternal
            :: (MonadThrow m, MonadDBRead m)
            => WithHash Tx
            -> m TxInternal
        toTxInternal (WithHash tx txId) = do
            extra <- getTxExtra txId >>=
                maybeThrow (Internal "No extra info for tx in DB!")
            pure $ TxInternal extra tx


-- | Get block summary.
getBlockSummary
    :: ExplorerMode ctx m
    => CHash
    -> m CBlockSummary
getBlockSummary cHash = do
    h <- unwrapOrThrow $ fromCHash cHash
    mainBlund <- getMainBlund h
    toBlockSummary mainBlund


-- | Get transactions from a block.
getBlockTxs
    :: ExplorerMode ctx m
    => CHash
    -> Maybe Word
    -> Maybe Word
    -> m [CTxBrief]
getBlockTxs cHash mLimit mSkip = do
    let limit = fromIntegral $ fromMaybe defaultPageSize mLimit
    let skip = fromIntegral $ fromMaybe 0 mSkip
    txs <- getMainBlockTxs cHash

    forM (take limit . drop skip $ txs) $ \tx -> do
        extra <- getTxExtra (hash tx) >>=
                 maybeThrow (Internal "In-block transaction doesn't \
                                      \have extra info in DB")
        pure $ makeTxBrief tx extra


-- | Get address summary. Can return several addresses.
-- @PubKeyAddress@, @ScriptAddress@, @RedeemAddress@ and finally
-- @UnknownAddressType@.
getAddressSummary
    :: ExplorerMode ctx m
    => CAddress
    -> m CAddressSummary
getAddressSummary cAddr = do
    addr <- cAddrToAddr cAddr

    when (isUnknownAddressType addr) $
        throwM $ Internal "Unknown address type"

    balance <- mkCCoin . fromMaybe minBound <$> getAddrBalance addr
    txIds <- getNewestFirst <$> getAddrHistory addr
    transactions <- forM txIds $ \id -> do
        extra <- getTxExtraOrFail id
        tx <- getTxMain id extra
        pure $ makeTxBrief tx extra
    pure CAddressSummary {
        caAddress = cAddr,
        caType = getAddressType addr,
        caTxNum = fromIntegral $ length transactions,
        caBalance = balance,
        caTxList = transactions
    }
  where
    getAddressType :: Address -> CAddressType
    getAddressType Address {..} =
        case addrType of
            ATPubKey     -> CPubKeyAddress
            ATScript     -> CScriptAddress
            ATRedeem     -> CRedeemAddress
            ATUnknown {} -> CUnknownAddress

-- | Get transaction summary from transaction id. Looks at both the database
-- and the memory (mempool) for the transaction. What we have at the mempool
-- are transactions that have to be written in the blockchain.
getTxSummary
    :: ExplorerMode ctx m
    => CTxId
    -> m CTxSummary
getTxSummary cTxId = do
    -- There are two places whence we can fetch a transaction: MemPool and DB.
    -- However, TxExtra should be added in the DB when a transaction is added
    -- to MemPool. So we start with TxExtra and then figure out whence to fetch
    -- the rest.
    txId                   <- cTxIdToTxId cTxId
    -- Get from database, @TxExtra
    txExtra                <- getTxExtra txId

    -- If we found @TxExtra@ that means we found something saved on the
    -- blockchain and we don't have to fetch @MemPool@. But if we don't find
    -- anything on the blockchain, we go searching in the @MemPool@.
    if isJust txExtra
      then getTxSummaryFromBlockchain cTxId
      else getTxSummaryFromMemPool cTxId

  where
    -- Get transaction from blockchain (the database).
    getTxSummaryFromBlockchain
        :: (ExplorerMode ctx m)
        => CTxId
        -> m CTxSummary
    getTxSummaryFromBlockchain cTxId' = do
        txId                   <- cTxIdToTxId cTxId'
        txExtra                <- getTxExtraOrFail txId

        -- Return transaction extra (txExtra) fields
        let mBlockchainPlace    = teBlockchainPlace txExtra
        blockchainPlace        <- maybeThrow (Internal "No blockchain place.") mBlockchainPlace

        let headerHashBP        = fst blockchainPlace
        let txIndexInBlock      = snd blockchainPlace

        mb                     <- getMainBlock headerHashBP
        blkSlotStart           <- getBlkSlotStart mb

        let blockHeight         = fromIntegral $ mb ^. difficultyL
        let receivedTime        = teReceivedTime txExtra
        let blockTime           = timestampToPosix <$> blkSlotStart

        -- Get block epoch and slot index
        let blkHeaderSlot       = mb ^. mainBlockSlot
        let epochIndex          = getEpochIndex $ siEpoch blkHeaderSlot
        let slotIndex           = getSlotIndex  $ siSlot  blkHeaderSlot
        let blkHash             = toCHash headerHashBP

        tx <- maybeThrow (Internal "TxExtra return tx index that is out of bounds") $
              atMay (toList $ mb ^. mainBlockTxPayload . txpTxs) (fromIntegral txIndexInBlock)

        let inputOutputsMB      = map (fmap toaOut) $ NE.toList $ teInputOutputs txExtra
        let txOutputs           = convertTxOutputs . NE.toList $ _txOutputs tx

        let totalInputMB        = unsafeIntegerToCoin . sumCoins . map txOutValue <$> sequence inputOutputsMB
        let totalOutput         = unsafeIntegerToCoin $ sumCoins $ map snd txOutputs

        -- Verify that strange things don't happen with transactions
        whenJust totalInputMB $ \totalInput -> when (totalOutput > totalInput) $
            throwM $ Internal "Detected tx with output greater than input"

        pure $ CTxSummary
            { ctsId              = cTxId'
            , ctsTxTimeIssued    = timestampToPosix <$> receivedTime
            , ctsBlockTimeIssued = blockTime
            , ctsBlockHeight     = Just blockHeight
            , ctsBlockEpoch      = Just epochIndex
            , ctsBlockSlot       = Just slotIndex
            , ctsBlockHash       = Just blkHash
            , ctsRelayedBy       = Nothing
            , ctsTotalInput      = mkCCoinMB totalInputMB
            , ctsTotalOutput     = mkCCoin totalOutput
            , ctsFees            = mkCCoinMB $ (`unsafeSubCoin` totalOutput) <$> totalInputMB
            , ctsInputs          = map (fmap (second mkCCoin)) $ convertTxOutputsMB inputOutputsMB
            , ctsOutputs         = map (second mkCCoin) txOutputs
            }

    -- Get transaction from mempool (the memory).
    getTxSummaryFromMemPool
        :: (ExplorerMode ctx m)
        => CTxId
        -> m CTxSummary
    getTxSummaryFromMemPool cTxId' = do
        txId                   <- cTxIdToTxId cTxId'
        tx                     <- fetchTxFromMempoolOrFail txId

        let inputOutputs        = NE.toList . _txOutputs $ taTx tx
        let txOutputs           = convertTxOutputs inputOutputs

        let totalInput          = unsafeIntegerToCoin $ sumCoins $ map txOutValue inputOutputs
        let totalOutput         = unsafeIntegerToCoin $ sumCoins $ map snd txOutputs

        -- Verify that strange things don't happen with transactions
        when (totalOutput > totalInput) $
            throwM $ Internal "Detected tx with output greater than input"

        pure $ CTxSummary
            { ctsId              = cTxId'
            , ctsTxTimeIssued    = Nothing
            , ctsBlockTimeIssued = Nothing
            , ctsBlockHeight     = Nothing
            , ctsBlockEpoch      = Nothing
            , ctsBlockSlot       = Nothing
            , ctsBlockHash       = Nothing
            , ctsRelayedBy       = Nothing
            , ctsTotalInput      = mkCCoin totalInput
            , ctsTotalOutput     = mkCCoin totalOutput
            , ctsFees            = mkCCoin $ unsafeSubCoin totalInput totalOutput
            , ctsInputs          = map (Just . second mkCCoin) $ convertTxOutputs inputOutputs
            , ctsOutputs         = map (second mkCCoin) txOutputs
            }

data GenesisSummaryInternal = GenesisSummaryInternal
    { gsiNumRedeemed            :: !Int
    , gsiRedeemedAmountTotal    :: !Coin
    , gsiNonRedeemedAmountTotal :: !Coin
    }

getGenesisSummary
    :: ExplorerMode ctx m
    => m CGenesisSummary
getGenesisSummary = do
    grai <- getGenesisRedeemAddressInfo
    redeemAddressInfo <- V.mapM (uncurry getRedeemAddressInfo) grai
    let GenesisSummaryInternal {..} =
            V.foldr folder (GenesisSummaryInternal 0 minBound minBound)
            redeemAddressInfo
    let numTotal = length grai
    pure CGenesisSummary
        { cgsNumTotal = numTotal
        , cgsNumRedeemed = gsiNumRedeemed
        , cgsNumNotRedeemed = numTotal - gsiNumRedeemed
        , cgsRedeemedAmountTotal = mkCCoin gsiRedeemedAmountTotal
        , cgsNonRedeemedAmountTotal = mkCCoin gsiNonRedeemedAmountTotal
        }
  where
    getRedeemAddressInfo
        :: (MonadDBRead m, MonadThrow m)
        => Address -> Coin -> m GenesisSummaryInternal
    getRedeemAddressInfo address initialBalance = do
        currentBalance <- fromMaybe minBound <$> getAddrBalance address
        if currentBalance > initialBalance then
            throwM $ Internal $ sformat
                ("Redeem address "%build%" had "%build%" at genesis, but now has "%build)
                address initialBalance currentBalance
        else
            -- Abusing gsiNumRedeemed here. We'd like to keep
            -- only one wrapper datatype, so we're storing an Int
            -- with a 0/1 value in a field that we call isRedeemed.
            let isRedeemed = if currentBalance == minBound then 1 else 0
                redeemedAmount = initialBalance `unsafeSubCoin` currentBalance
                amountLeft = currentBalance
            in pure $ GenesisSummaryInternal isRedeemed redeemedAmount amountLeft
    folder
        :: GenesisSummaryInternal
        -> GenesisSummaryInternal
        -> GenesisSummaryInternal
    folder
        (GenesisSummaryInternal isRedeemed redeemedAmount amountLeft)
        (GenesisSummaryInternal numRedeemed redeemedAmountTotal nonRedeemedAmountTotal) =
        GenesisSummaryInternal
            { gsiNumRedeemed = numRedeemed + isRedeemed
            , gsiRedeemedAmountTotal = redeemedAmountTotal `unsafeAddCoin` redeemedAmount
            , gsiNonRedeemedAmountTotal = nonRedeemedAmountTotal `unsafeAddCoin` amountLeft
            }

isAddressRedeemed :: MonadDBRead m => Address -> m Bool
isAddressRedeemed address = do
    currentBalance <- fromMaybe minBound <$> getAddrBalance address
    pure $ currentBalance == minBound

getFilteredGrai :: ExplorerMode ctx m => CAddressesFilter -> m (V.Vector (Address, Coin))
getFilteredGrai addrFilt = do
    grai <- getGenesisRedeemAddressInfo
    case addrFilt of
            AllAddresses         ->
                pure grai
            RedeemedAddresses    ->
                V.filterM (isAddressRedeemed . fst) grai
            NonRedeemedAddresses ->
                V.filterM (isAddressNotRedeemed . fst) grai
  where
    isAddressNotRedeemed :: MonadDBRead m => Address -> m Bool
    isAddressNotRedeemed = fmap not . isAddressRedeemed

getGenesisAddressInfo
    :: (ExplorerMode ctx m)
    => Maybe Word  -- ^ pageNumber
    -> Maybe Word  -- ^ pageSize
    -> CAddressesFilter
    -> m [CGenesisAddressInfo]
getGenesisAddressInfo (fmap fromIntegral -> mPage) mPageSize addrFilt = do
    filteredGrai <- getFilteredGrai addrFilt
    let pageNumber    = fromMaybe 1 mPage
        pageSize      = fromIntegral $ toPageSize mPageSize
        skipItems     = (pageNumber - 1) * pageSize
        requestedPage = V.slice skipItems pageSize filteredGrai
    V.toList <$> V.mapM toGenesisAddressInfo requestedPage
  where
    toGenesisAddressInfo :: ExplorerMode ctx m => (Address, Coin) -> m CGenesisAddressInfo
    toGenesisAddressInfo (address, coin) = do
        cgaiIsRedeemed <- isAddressRedeemed address
        -- Commenting out RSCoin address until it can actually be displayed.
        -- See comment in src/Pos/Explorer/Web/ClientTypes.hs for more information.
        pure CGenesisAddressInfo
            { cgaiCardanoAddress = toCAddress address
            -- , cgaiRSCoinAddress  = toCAddress address
            , cgaiGenesisAmount  = mkCCoin coin
            , ..
            }

getGenesisPagesTotal
    :: ExplorerMode ctx m
    => Maybe Word
    -> CAddressesFilter
    -> m Integer
getGenesisPagesTotal mPageSize addrFilt = do
    filteredGrai <- getFilteredGrai addrFilt
    pure $ fromIntegral $ (length filteredGrai + pageSize - 1) `div` pageSize
  where
    pageSize = fromIntegral $ toPageSize mPageSize

-- | Search the blocks by epoch and slot.
epochSlotSearch
    :: ExplorerMode ctx m
    => EpochIndex
    -> Word16
    -> m [CBlockEntry]
epochSlotSearch epochIndex slotIndex = do

    -- The slots start from 0 so we need to modify the calculation of the index.
    let page = fromIntegral $ (slotIndex `div` 10) + 1

    -- Get pages from the database
    -- TODO: Fix this Int / Integer thing once we merge repositories
    epochBlocksHH   <- getPageHHsOrThrow epochIndex page
    blunds          <- forM epochBlocksHH getBlundOrThrow
    cBlocksEntry    <- forM (getEpochSlots slotIndex (blundToMainBlockUndo blunds)) toBlockEntry

    pure cBlocksEntry
  where
    blundToMainBlockUndo :: [Blund] -> [(MainBlock, Undo)]
    blundToMainBlockUndo blund = [(mainBlock, undo) | (Right mainBlock, undo) <- blund]
    -- Get epoch slot block that's being searched or return all epochs if
    -- the slot is @Nothing@.
    getEpochSlots
        :: Word16
        -> [MainBlund]
        -> [MainBlund]
    getEpochSlots slotIndex' blunds = filter filterBlundsBySlotIndex blunds
      where
        getBlundSlotIndex
            :: MainBlund
            -> Word16
        getBlundSlotIndex blund = getSlotIndex $ siSlot $ fst blund ^. mainBlockSlot

        filterBlundsBySlotIndex
            :: MainBlund
            -> Bool
        filterBlundsBySlotIndex blund = getBlundSlotIndex blund == slotIndex'

    -- Either get the @HeaderHash@es from the @Epoch@ or throw an exception.
    getPageHHsOrThrow
        :: (DB.MonadBlockDB m, MonadThrow m)
        => EpochIndex
        -> Int
        -> m [HeaderHash]
    getPageHHsOrThrow epoch page =
        getEpochBlocks epoch page >>= maybeThrow (Internal errMsg)
      where
        errMsg :: Text
        errMsg = sformat ("No blocks on epoch "%build%" page "%build%" found!") epoch page

-- | Search the blocks by epoch and epoch page number.
epochPageSearch
    :: ExplorerMode ctx m
    => EpochIndex
    -> Maybe Int
    -> m (Int, [CBlockEntry])
epochPageSearch epochIndex mPage = do

    -- Get the page if it exists, return first page otherwise.
    let page = fromMaybe 1 mPage

    -- We want to fetch as many pages as we have in this @Epoch@.
    epochPagesNumber <- getEpochPages epochIndex >>= maybeThrow (Internal "No epoch pages.")

    -- Get pages from the database
    -- TODO: Fix this Int / Integer thing once we merge repositories
    epochBlocksHH       <- getPageHHsOrThrow epochIndex page
    blunds              <- forM epochBlocksHH getBlundOrThrow

    let sortedBlunds     = sortBlocksByEpochSlots blunds
    let sortedMainBlocks = blundToMainBlockUndo sortedBlunds

    cBlocksEntry        <- forM sortedMainBlocks toBlockEntry

    pure (epochPagesNumber, cBlocksEntry)
  where
    blundToMainBlockUndo :: [Blund] -> [(MainBlock, Undo)]
    blundToMainBlockUndo blund = [(mainBlock, undo) | (Right mainBlock, undo) <- blund]

    -- Either get the @HeaderHash@es from the @Epoch@ or throw an exception.
    getPageHHsOrThrow
        :: (DB.MonadBlockDB m, MonadThrow m)
        => EpochIndex
        -> Int
        -> m [HeaderHash]
    getPageHHsOrThrow epoch page' =
        getEpochBlocks epoch page' >>= maybeThrow (Internal errMsg)
      where
        errMsg :: Text
        errMsg = sformat ("No blocks on epoch "%build%" page "%build%" found!") epoch page'

    -- | Sorting.
    sortBlocksByEpochSlots
        :: [(Block, Undo)]
        -> [(Block, Undo)]
    sortBlocksByEpochSlots blocks = sortOn (Down . getBlockIndex . fst) blocks
      where
        -- | Get the block index number. We start with the the index 1 for the
        -- genesis block and add 1 for the main blocks since they start with 1
        -- as well.
        getBlockIndex :: (Block) -> Int
        getBlockIndex (Left _)      = 1
        getBlockIndex (Right block) =
            fromIntegral $ (+1) $ getSlotIndex $ siSlot $ block ^. mainBlockSlot

getStatsTxs
    :: forall ctx m. ExplorerMode ctx m
    => Maybe Word
    -> m (Integer, [(CTxId, Byte)])
getStatsTxs mPageNumber = do
    -- Get blocks from the requested page
    blocksPage <- getBlocksPage mPageNumber (Just defaultPageSize)

    blockPageTxsInfo <- getBlockPageTxsInfo blocksPage
    pure blockPageTxsInfo
  where
    getBlockPageTxsInfo
        :: (Integer, [CBlockEntry])
        -> m (Integer, [(CTxId, Byte)])
    getBlockPageTxsInfo (blockPageNumber, cBlockEntries) = do
        blockTxsInfo <- blockPageTxsInfo
        pure (blockPageNumber, blockTxsInfo)
      where
        cHashes :: [CHash]
        cHashes = cbeBlkHash <$> cBlockEntries

        blockPageTxsInfo :: m [(CTxId, Byte)]
        blockPageTxsInfo = concatForM cHashes getBlockTxsInfo

        getBlockTxsInfo
            :: CHash
            -> m [(CTxId, Byte)]
        getBlockTxsInfo cHash = do
            txs <- getMainBlockTxs cHash
            pure $ txToTxIdSize <$> txs
          where
            txToTxIdSize :: Tx -> (CTxId, Byte)
            txToTxIdSize tx = (toCTxId $ hash tx, biSize tx)


--------------------------------------------------------------------------------
-- Helpers
--------------------------------------------------------------------------------

defaultPageSize :: Word
defaultPageSize = 10

toPageSize :: Maybe Word -> Integer
toPageSize = fromIntegral . fromMaybe defaultPageSize

getMainBlockTxs :: ExplorerMode ctx m => CHash -> m [Tx]
getMainBlockTxs cHash = do
    hash' <- unwrapOrThrow $ fromCHash cHash
    blk   <- getMainBlock hash'
    txs   <- topsortTxsOrFail withHash $ toList $ blk ^. mainBlockTxPayload . txpTxs

    pure txs

makeTxBrief :: Tx -> TxExtra -> CTxBrief
makeTxBrief tx extra = toTxBrief (TxInternal extra tx)

unwrapOrThrow :: ExplorerMode ctx m => Either Text a -> m a
unwrapOrThrow = either (throwM . Internal) pure

-- | Get transaction from memory (STM) or throw exception.
fetchTxFromMempoolOrFail :: ExplorerMode ctx m => TxId -> m TxAux
fetchTxFromMempoolOrFail txId = do
    memPoolTxs        <- localMemPoolTxs
    let memPoolTxsSize = HM.size memPoolTxs

    logDebug $ sformat ("Mempool size "%int%" found!") memPoolTxsSize

    let maybeTxAux = memPoolTxs ^. at txId
    maybeThrow (Internal "Transaction missing in MemPool!") maybeTxAux

  where
    -- type TxMap = HashMap TxId TxAux
    localMemPoolTxs
        :: (MonadIO m, MonadTxpMem ext ctx m)
        => m TxMap
    localMemPoolTxs = do
      memPool <- getMemPool
      pure $ memPool ^. mpLocalTxs

getMempoolTxs :: ExplorerMode ctx m => m [TxInternal]
getMempoolTxs = do

    localTxs <- fmap reverse $ topsortTxsOrFail mkWhTx =<< tlocalTxs

    fmap catMaybes . forM localTxs $ \(id, txAux) -> do
        mextra <- getTxExtra id
        forM mextra $ \extra -> pure $ TxInternal extra (taTx txAux)
  where
    tlocalTxs :: (MonadIO m, MonadTxpMem ext ctx m) => m [(TxId, TxAux)]
    tlocalTxs = getLocalTxs

    mkWhTx :: (TxId, TxAux) -> WithHash Tx
    mkWhTx (txid, txAux) = WithHash (taTx txAux) txid

getBlkSlotStart :: MonadSlots ctx m => MainBlock -> m (Maybe Timestamp)
getBlkSlotStart blk = getSlotStart $ blk ^. gbHeader . gbhConsensus . mcdSlot

topsortTxsOrFail :: (MonadThrow m, Eq a) => (a -> WithHash Tx) -> [a] -> m [a]
topsortTxsOrFail f =
    maybeThrow (Internal "Dependency loop in txs set") .
    topsortTxs f

-- | Deserialize Cardano or RSCoin address and convert it to Cardano address.
-- Throw exception on failure.
cAddrToAddr :: MonadThrow m => CAddress -> m Address
cAddrToAddr cAddr@(CAddress rawAddrText) =
    -- Try decoding address as base64. If both decoders succeed,
    -- the output of the first one is returned
    let mDecodedBase64 =
            rightToMaybe (B64.decode rawAddrText) <|>
            rightToMaybe (B64.decodeUrl rawAddrText)

    in case mDecodedBase64 of
        Just addr -> do
            -- the decoded address can be both the RSCoin address and the Cardano address.
            -- * RSCoin address == 32 bytes
            -- * Cardano address >= 34 bytes
            if (BS.length addr == 32)
                then pure $ makeRedeemAddress $ redeemPkBuild addr
                else either badCardanoAddress pure (fromCAddress cAddr)
        Nothing ->
            -- cAddr is in Cardano address format or it's not valid
            either badCardanoAddress pure (fromCAddress cAddr)
  where

    badCardanoAddress = const $ throwM $ Internal "Invalid Cardano address!"

-- | Deserialize transaction ID.
-- Throw exception on failure.
cTxIdToTxId :: MonadThrow m => CTxId -> m TxId
cTxIdToTxId cTxId = either exception pure (fromCTxId cTxId)
  where
    exception = const $ throwM $ Internal "Invalid transaction id!"

getMainBlund :: ExplorerMode ctx m => HeaderHash -> m MainBlund
getMainBlund h = do
    (blk, undo) <- DB.blkGetBlund h >>= maybeThrow (Internal "No block found")
    either (const $ throwM $ Internal "Block is genesis block") (pure . (,undo)) blk

getMainBlock :: ExplorerMode ctx m => HeaderHash -> m MainBlock
getMainBlock = fmap fst . getMainBlund

-- | Get transaction extra from the database, and if you don't find it
-- throw an exception.
getTxExtraOrFail :: MonadDBRead m => TxId -> m TxExtra
getTxExtraOrFail txId = getTxExtra txId >>= maybeThrow exception
  where
    exception = Internal "Transaction not found"

getTxMain :: ExplorerMode ctx m => TxId -> TxExtra -> m Tx
getTxMain id TxExtra {..} = case teBlockchainPlace of
    Nothing -> taTx <$> fetchTxFromMempoolOrFail id
    Just (hh, idx) -> do
        mb <- getMainBlock hh
        maybeThrow (Internal "TxExtra return tx index that is out of bounds") $
            atMay (toList $ mb ^. mainBlockTxPayload . txpTxs) $ fromIntegral idx<|MERGE_RESOLUTION|>--- conflicted
+++ resolved
@@ -44,11 +44,6 @@
 import qualified Pos.DB.DB                            as DB
 
 import           Pos.Binary.Class                     (biSize)
-<<<<<<< HEAD
-=======
-import           Pos.Block.Core                       (Block, MainBlock, mainBlockSlot,
-                                                       mainBlockTxPayload, mcdSlot)
->>>>>>> 6b733e06
 import           Pos.Block.Types                      (Blund, Undo)
 import           Pos.Core                             (AddrType (..), Address (..), Coin,
                                                        EpochIndex, HeaderHash, Timestamp,
@@ -60,15 +55,15 @@
                                                        sumCoins, timestampToPosix,
                                                        unsafeAddCoin, unsafeIntegerToCoin,
                                                        unsafeSubCoin)
-import           Pos.Core.Block                       (MainBlock, mainBlockSlot,
+import           Pos.Core.Block                       (Block, MainBlock, mainBlockSlot,
                                                        mainBlockTxPayload, mcdSlot)
+import           Pos.Core.Txp                         (Tx (..), TxAux, TxId,
+                                                       TxOutAux (..), taTx, txOutValue,
+                                                       txpTxs, _txOutputs)
 import           Pos.DB.Class                         (MonadDBRead)
 import           Pos.Slotting                         (MonadSlots (..), getSlotStart)
-import           Pos.Txp                              (MonadTxpMem, Tx (..), TxAux, TxId,
-                                                       TxMap, TxOutAux (..), getLocalTxs,
-                                                       getMemPool, mpLocalTxs, taTx,
-                                                       topsortTxs, txOutValue, txpTxs,
-                                                       _txOutputs)
+import           Pos.Txp                              (MonadTxpMem, TxMap, getLocalTxs,
+                                                       getMemPool, mpLocalTxs, topsortTxs)
 import           Pos.Util                             (maybeThrow)
 import           Pos.Util.Chrono                      (NewestFirst (..))
 import           Pos.Web                              (serveImpl)
