{-# LANGUAGE ConstraintKinds     #-}
{-# LANGUAGE GADTs               #-}
{-# LANGUAGE ScopedTypeVariables #-}
{-# LANGUAGE TemplateHaskell     #-}
{-# LANGUAGE TupleSections       #-}
{-# LANGUAGE TypeOperators       #-}

-- API server logic

module Pos.Explorer.Web.Server
       ( ExplorerMode
       , explorerServeImpl
       , explorerApp
       , explorerHandlers

       -- function useful for socket-io server
       , topsortTxsOrFail
       , getMempoolTxs
       , getBlocksLastPage
       , cAddrToAddr
       ) where

import           Universum

<<<<<<< HEAD
import           Control.Lens                         (at)
import qualified Data.ByteString                      as BS
import qualified Data.HashMap.Strict                  as HM
import qualified Data.List.NonEmpty                   as NE
import           Data.Maybe                           (fromMaybe)
import qualified Data.Vector                          as V
import           Formatting                           (build, int, sformat, (%))
import           Network.Wai                          (Application)
import           Network.Wai.Middleware.RequestLogger (logStdoutDev)
import qualified Serokell.Util.Base64                 as B64
import           Servant.API                          ((:<|>) ((:<|>)))
import           Servant.Server                       (Server, ServerT, serve)
import           System.Wlog                          (logDebug)

import           Pos.Communication                    (SendActions)
import           Pos.Crypto                           (WithHash (..), hash, redeemPkBuild,
                                                       withHash)

import qualified Pos.DB.Block                         as DB
import qualified Pos.DB.DB                            as DB

import           Pos.Binary.Class                     (biSize)
import           Pos.Block.Core                       (MainBlock, mainBlockSlot,
                                                       mainBlockTxPayload, mcdSlot)
import           Pos.Block.Types                      (Blund, Undo)
import           Pos.Core                             (AddrType (..), Address (..), Coin,
                                                       EpochIndex, HeaderHash, Timestamp,
                                                       coinToInteger, difficultyL,
                                                       gbHeader, gbhConsensus,
                                                       getChainDifficulty,
                                                       isUnknownAddressType,
                                                       makeRedeemAddress, siEpoch, siSlot,
                                                       sumCoins, timestampToPosix,
                                                       unsafeAddCoin, unsafeIntegerToCoin,
                                                       unsafeSubCoin)
import           Pos.DB.Class                         (MonadDBRead)
import           Pos.Slotting                         (MonadSlots (..), getSlotStart)
import           Pos.Ssc.Configuration                (HasSscConfiguration)
import           Pos.Txp                              (MonadTxpMem, Tx (..), TxAux, TxId,
                                                       TxMap, TxOutAux (..), getLocalTxs,
                                                       getMemPool, mpLocalTxs, taTx,
                                                       topsortTxs, txOutValue, txpTxs,
                                                       _txOutputs)
import           Pos.Util                             (maybeThrow)
import           Pos.Util.Chrono                      (NewestFirst (..))
import           Pos.Web                              (serveImpl)
import           Pos.WorkMode                         (WorkMode)

import           Pos.Explorer.Aeson.ClientTypes       ()
import           Pos.Explorer.Core                    (TxExtra (..))
import           Pos.Explorer.DB                      (getAddrBalance, getAddrHistory,
                                                       getEpochBlocks,
                                                       getLastTransactions, getPageBlocks,
                                                       getTxExtra, getUtxoSum)
import           Pos.Explorer.ExtraContext            (HasGenesisRedeemAddressInfo (..))
import           Pos.Explorer.Web.Api                 (ExplorerApi, explorerApi)
import           Pos.Explorer.Web.ClientTypes         (Byte, CAda (..), CAddress (..),
                                                       CAddressSummary (..),
                                                       CAddressType (..),
                                                       CAddressesFilter (..),
                                                       CBlockEntry (..),
                                                       CBlockSummary (..),
                                                       CGenesisAddressInfo (..),
                                                       CGenesisSummary (..), CHash,
                                                       CTxBrief (..), CTxEntry (..),
                                                       CTxId (..), CTxSummary (..),
                                                       TxInternal (..), convertTxOutputs,
                                                       convertTxOutputsMB, fromCAddress,
                                                       fromCHash, fromCTxId,
                                                       getEpochIndex, getSlotIndex,
                                                       mkCCoin, mkCCoinMB, tiToTxEntry,
                                                       toBlockEntry, toBlockSummary,
                                                       toCAddress, toCHash, toCTxId,
                                                       toTxBrief)
import           Pos.Explorer.Web.Error               (ExplorerError (..))
=======
import           Control.Lens                     (at)
import           Control.Monad.Catch              (try)
import qualified Data.ByteString                  as BS
import qualified Data.HashMap.Strict              as HM
import qualified Data.List.NonEmpty               as NE
import           Data.Maybe                       (fromMaybe)
import           Formatting                       (build, int, sformat, (%))
import           Network.Wai                      (Application)
import qualified Serokell.Util.Base64             as B64
import           Servant.API                      ((:<|>) ((:<|>)))
import           Servant.Server                   (Server, ServerT, serve)
import           System.Wlog                      (logDebug)

import           Pos.Communication                (SendActions)
import           Pos.Crypto                       (WithHash (..), hash, redeemPkBuild,
                                                   withHash)

import qualified Pos.DB.Block                     as DB
import qualified Pos.DB.DB                        as DB

import           Pos.Binary.Class                 (biSize)
import           Pos.Block.Core                   (Block, MainBlock, mainBlockSlot,
                                                   mainBlockTxPayload, mcdSlot)
import           Pos.Block.Types                  (Blund, Undo)
import           Pos.Core                         (AddrType (..), Address (..), Coin,
                                                   EpochIndex, HeaderHash, Timestamp,
                                                   coinToInteger, difficultyL, gbHeader,
                                                   gbhConsensus, getChainDifficulty,
                                                   isRedeemAddress, isUnknownAddressType,
                                                   makeRedeemAddress, mkCoin, siEpoch,
                                                   siSlot, sumCoins, timestampToPosix,
                                                   unsafeAddCoin, unsafeIntegerToCoin,
                                                   unsafeSubCoin)
import           Pos.DB.Class                     (MonadDBRead)
import           Pos.Slotting                     (MonadSlots (..), getSlotStart)
import           Pos.Ssc.GodTossing               (SscGodTossing)
import           Pos.Ssc.GodTossing.Configuration (HasGtConfiguration)
import           Pos.Txp                          (MonadTxpMem, Tx (..), TxAux, TxId,
                                                   TxMap, TxOutAux (..), genesisUtxo,
                                                   getLocalTxs, getMemPool, mpLocalTxs,
                                                   taTx, topsortTxs, txOutValue, txpTxs,
                                                   unGenesisUtxo, utxoToAddressCoinPairs,
                                                   _txOutputs)
import           Pos.Util                         (maybeThrow)
import           Pos.Util.Chrono                  (NewestFirst (..))
import           Pos.Web                          (serveImplNoTLS)
import           Pos.WorkMode                     (WorkMode)

import           Pos.Explorer                     (TxExtra (..), getEpochBlocks,
                                                   getLastTransactions, getPageBlocks,
                                                   getTxExtra, getEpochPages)
import qualified Pos.Explorer                     as EX (getAddrBalance, getAddrHistory,
                                                         getTxExtra, getUtxoSum)
import           Pos.Explorer.Aeson.ClientTypes   ()
import           Pos.Explorer.Web.Api             (ExplorerApi, explorerApi)
import           Pos.Explorer.Web.ClientTypes     (Byte, CAda (..), CAddress (..),
                                                   CAddressSummary (..),
                                                   CAddressType (..),
                                                   CAddressesFilter (..),
                                                   CBlockEntry (..), CBlockSummary (..),
                                                   CGenesisAddressInfo (..),
                                                   CGenesisSummary (..), CHash,
                                                   CTxBrief (..), CTxEntry (..),
                                                   CTxId (..), CTxSummary (..),
                                                   TxInternal (..), convertTxOutputs,
                                                   convertTxOutputsMB, fromCAddress,
                                                   fromCHash, fromCTxId, getEpochIndex,
                                                   getSlotIndex, mkCCoin, mkCCoinMB,
                                                   tiToTxEntry, toBlockEntry,
                                                   toBlockSummary, toCAddress, toCHash,
                                                   toCTxId, toTxBrief)
import           Pos.Explorer.Web.Error           (ExplorerError (..))

>>>>>>> 7c65f17b

----------------------------------------------------------------
-- Top level functionality
----------------------------------------------------------------

type MainBlund = (MainBlock, Undo)

type ExplorerMode ctx m =
    ( WorkMode ctx m
    , HasGenesisRedeemAddressInfo m
    , HasSscConfiguration
    )

explorerServeImpl
    :: ExplorerMode ctx m
    => m Application
    -> Word16
    -> m ()
explorerServeImpl app port = serveImpl loggingApp "*" port Nothing
  where
    loggingApp = logStdoutDev <$> app

explorerApp :: ExplorerMode ctx m => m (Server ExplorerApi) -> m Application
explorerApp serv = serve explorerApi <$> serv

----------------------------------------------------------------
-- Handlers
----------------------------------------------------------------

explorerHandlers :: ExplorerMode ctx m => SendActions m -> ServerT ExplorerApi m
explorerHandlers _sendActions =
      getTotalAda
    :<|>
      getBlocksPage
    :<|>
      getBlocksPagesTotal
    :<|>
      getBlockSummary
    :<|>
      getBlockTxs
    :<|>
      getLastTxs
    :<|>
      getTxSummary
    :<|>
      getAddressSummary
    :<|>
<<<<<<< HEAD
      epochSlotSearch
=======
      apiEpochPageSearch
    :<|>
      apiEpochSlotSearch
>>>>>>> 7c65f17b
    :<|>
      getGenesisSummary
    :<|>
      getGenesisPagesTotal
    :<|>
      getGenesisAddressInfo
    :<|>
<<<<<<< HEAD
      getStatsTxs
=======
      apiStatsTxs
  where
    apiTotalAda           = tryGetTotalAda
    apiBlocksPages        = getBlocksPagesDefault
    apiBlocksPagesTotal   = getBlocksPagesTotalDefault
    apiBlocksSummary      = catchExplorerError . getBlockSummary
    apiBlocksTxs          = getBlockTxsDefault
    apiTxsLast            = catchExplorerError getLastTxs
    apiTxsSummary         = catchExplorerError . getTxSummary
    apiAddressSummary     = catchExplorerError . getAddressSummary
    apiEpochPageSearch    = tryEpochPageSearch
    apiEpochSlotSearch    = tryEpochSlotSearch
    apiGenesisSummary     = catchExplorerError getGenesisSummary
    apiGenesisPagesTotal  = getGenesisPagesTotalDefault
    apiGenesisAddressInfo = getGenesisAddressInfoDefault
    apiStatsTxs           = getStatsTxsDefault

    catchExplorerError    = try

    tryGetTotalAda =
        catchExplorerError getTotalAda

    getBlocksPagesDefault page size  =
        catchExplorerError $ getBlocksPage page (defaultPageSize size)

    getBlocksPagesTotalDefault size  =
        catchExplorerError $ getBlocksPagesTotal (defaultPageSize size)

    getBlockTxsDefault hash' limit skip =
        catchExplorerError $ getBlockTxs hash' (defaultLimit limit) (defaultSkip skip)

    tryEpochPageSearch epoch maybePage =
        catchExplorerError $ epochPageSearch epoch (defaultPage maybePage)

    tryEpochSlotSearch epoch slot =
        catchExplorerError $ epochSlotSearch epoch slot

    getGenesisPagesTotalDefault size addrFilt =
        catchExplorerError $
            getGenesisPagesTotal (defaultPageSize size) (defaultAddressesFilter addrFilt)

    getGenesisAddressInfoDefault page size addrFilt =
        catchExplorerError $
            getGenesisAddressInfo page (defaultPageSize size) (defaultAddressesFilter addrFilt)

    getStatsTxsDefault page =
        catchExplorerError $ getStatsTxs page

    defaultPageSize size  = (fromIntegral $ fromMaybe 10 size)
    defaultLimit limit    = (fromIntegral $ fromMaybe 10 limit)
    defaultSkip skip      = (fromIntegral $ fromMaybe 0  skip)
    defaultPage page      = (fromIntegral $ fromMaybe 1  page)
    defaultAddressesFilter = fromMaybe AllAddresses
>>>>>>> 7c65f17b

----------------------------------------------------------------
-- API Functions
----------------------------------------------------------------

getTotalAda :: ExplorerMode ctx m => m CAda
getTotalAda = do
    utxoSum <- getUtxoSum
    validateUtxoSum utxoSum
    pure $ CAda $ fromInteger utxoSum / 1e6
  where
    validateUtxoSum :: ExplorerMode ctx m => Integer -> m ()
    validateUtxoSum n
        | n < 0 = throwM $ Internal $
            sformat ("Internal tracker of utxo sum has a negative value: "%build) n
        | n > coinToInteger (maxBound :: Coin) = throwM $ Internal $
            sformat ("Internal tracker of utxo sum overflows: "%build) n
        | otherwise = pure ()

-- | Get the total number of blocks/slots currently available.
-- Total number of main blocks   = difficulty of the topmost (tip) header.
-- Total number of anchor blocks = current epoch + 1
getBlocksTotal
    :: ExplorerMode ctx m
    => m Integer
getBlocksTotal = do
    -- Get the tip block.
    tipBlock <- DB.getTipBlock
    pure $ maxBlocks tipBlock
  where
    maxBlocks tipBlock = fromIntegral $ getChainDifficulty $ tipBlock ^. difficultyL


-- | Get last blocks with a page parameter. This enables easier paging on the
-- client side and should enable a simple and thin client logic.
-- Currently the pages are in chronological order.
getBlocksPage
    :: ExplorerMode ctx m
    => Maybe Word
    -> Maybe Word
    -> m (Integer, [CBlockEntry])
getBlocksPage mPageNumber mPageSize = do
    let pageSize = toPageSize mPageSize
    -- Get total pages from the blocks.
    totalPages <- getBlocksPagesTotal mPageSize

    -- Initially set on the last page number if page number not defined.
    let pageNumber = fromMaybe totalPages $ toInteger <$> mPageNumber

    -- Make sure the parameters are valid.
    when (pageNumber <= 0) $
        throwM $ Internal "Number of pages must be greater than 0."

    when (pageNumber > totalPages) $
        throwM $ Internal "Number of pages exceeds total pages number."

    -- TODO: Fix in the future.
    when (pageSize /= fromIntegral defaultPageSize) $
        throwM $ Internal "We currently support only page size of 10."

    when (pageSize > 1000) $
        throwM $ Internal "The upper bound for pageSize is 1000."

    -- Get pages from the database
    -- TODO: Fix this Int / Integer thing once we merge repositories
    pageBlocksHH    <- getPageHHsOrThrow $ fromIntegral pageNumber
    blunds          <- forM pageBlocksHH getBlundOrThrow
    cBlocksEntry    <- forM (blundToMainBlockUndo blunds) toBlockEntry

    -- Return total pages and the blocks. We start from page 1.
    pure (totalPages, reverse cBlocksEntry)
  where
    blundToMainBlockUndo :: [Blund SscGodTossing] -> [(MainBlock SscGodTossing, Undo)]
    blundToMainBlockUndo blund = [(mainBlock, undo) | (Right mainBlock, undo) <- blund]

    -- Either get the @HeaderHash@es from the @Page@ or throw an exception.
    getPageHHsOrThrow
        :: (DB.MonadBlockDB m, MonadThrow m)
        => Int
        -> m [HeaderHash]
    getPageHHsOrThrow pageNumber = getPageBlocks pageNumber >>=
        maybeThrow (Internal errMsg)
      where
        errMsg :: Text
        errMsg = sformat ("No blocks on page "%build%" found!") pageNumber

-- Either get the block from the @HeaderHash@ or throw an exception.
getBlundOrThrow
    :: (DB.MonadBlockDB m, MonadThrow m)
    => HeaderHash
    -> m Blund
getBlundOrThrow headerHash = DB.blkGetBlund headerHash >>=
    maybeThrow (Internal "Blund with hash cannot be found!")

-- | Get total pages from blocks. Calculated from
-- pageSize we pass to it.
getBlocksPagesTotal
    :: ExplorerMode ctx m
    => Maybe Word
    -> m Integer
getBlocksPagesTotal mPageSize = do
    let pageSize = toPageSize mPageSize
    -- Get total blocks in the blockchain.
    blocksTotal <- toInteger <$> getBlocksTotal

    -- Get total pages from the blocks. And we want the page
    -- with the example, the page size 10,
    -- to start with 10 + 1 == 11, not with 10 since with
    -- 10 we'll have an empty page.
    let totalPages = (blocksTotal - 1) `div` pageSize

    -- We start from page 1.
    pure (totalPages + 1)


-- | Get the last page from the blockchain. We use the default 10
-- for the page size since this is called from __explorer only__.
getBlocksLastPage
    :: ExplorerMode ctx m
    => m (Integer, [CBlockEntry])
getBlocksLastPage = getBlocksPage Nothing (Just defaultPageSize)

-- | Get last transactions from the blockchain.
getLastTxs
    :: ExplorerMode ctx m
    => m [CTxEntry]
getLastTxs = do
    mempoolTxs     <- getMempoolTxs
    blockTxsWithTs <- getBlockchainLastTxs

    -- We take the mempool txs first, then topsorted blockchain ones.
    let newTxs      = mempoolTxs <> blockTxsWithTs

    pure $ tiToTxEntry <$> newTxs
  where
    -- Get last transactions from the blockchain.
    getBlockchainLastTxs
        :: ExplorerMode ctx m
        => m [TxInternal]
    getBlockchainLastTxs = do
        mLastTxs     <- getLastTransactions
        let lastTxs   = fromMaybe [] mLastTxs
        let lastTxsWH = map withHash lastTxs

        forM lastTxsWH toTxInternal
      where
        -- Convert transaction to TxInternal.
        toTxInternal
            :: (MonadThrow m, MonadDBRead m)
            => WithHash Tx
            -> m TxInternal
        toTxInternal (WithHash tx txId) = do
            extra <- getTxExtra txId >>=
                maybeThrow (Internal "No extra info for tx in DB!")
            pure $ TxInternal extra tx


-- | Get block summary.
getBlockSummary
    :: ExplorerMode ctx m
    => CHash
    -> m CBlockSummary
getBlockSummary cHash = do
    h <- unwrapOrThrow $ fromCHash cHash
    mainBlund <- getMainBlund h
    toBlockSummary mainBlund


-- | Get transactions from a block.
getBlockTxs
    :: ExplorerMode ctx m
    => CHash
    -> Maybe Word
    -> Maybe Word
    -> m [CTxBrief]
getBlockTxs cHash mLimit mSkip = do
    let limit = fromIntegral $ fromMaybe defaultPageSize mLimit
    let skip = fromIntegral $ fromMaybe 0 mSkip
    txs <- getMainBlockTxs cHash

    forM (take limit . drop skip $ txs) $ \tx -> do
        extra <- getTxExtra (hash tx) >>=
                 maybeThrow (Internal "In-block transaction doesn't \
                                      \have extra info in DB")
        pure $ makeTxBrief tx extra


-- | Get address summary. Can return several addresses.
-- @PubKeyAddress@, @ScriptAddress@, @RedeemAddress@ and finally
-- @UnknownAddressType@.
getAddressSummary
    :: ExplorerMode ctx m
    => CAddress
    -> m CAddressSummary
getAddressSummary cAddr = do
    addr <- cAddrToAddr cAddr

    when (isUnknownAddressType addr) $
        throwM $ Internal "Unknown address type"

    balance <- mkCCoin . fromMaybe minBound <$> getAddrBalance addr
    txIds <- getNewestFirst <$> getAddrHistory addr
    transactions <- forM txIds $ \id -> do
        extra <- getTxExtraOrFail id
        tx <- getTxMain id extra
        pure $ makeTxBrief tx extra
    pure CAddressSummary {
        caAddress = cAddr,
        caType = getAddressType addr,
        caTxNum = fromIntegral $ length transactions,
        caBalance = balance,
        caTxList = transactions
    }
  where
    getAddressType :: Address -> CAddressType
    getAddressType Address {..} =
        case addrType of
            ATPubKey     -> CPubKeyAddress
            ATScript     -> CScriptAddress
            ATRedeem     -> CRedeemAddress
            ATUnknown {} -> CUnknownAddress

-- | Get transaction summary from transaction id. Looks at both the database
-- and the memory (mempool) for the transaction. What we have at the mempool
-- are transactions that have to be written in the blockchain.
getTxSummary
    :: ExplorerMode ctx m
    => CTxId
    -> m CTxSummary
getTxSummary cTxId = do
    -- There are two places whence we can fetch a transaction: MemPool and DB.
    -- However, TxExtra should be added in the DB when a transaction is added
    -- to MemPool. So we start with TxExtra and then figure out whence to fetch
    -- the rest.
    txId                   <- cTxIdToTxId cTxId
    -- Get from database, @TxExtra
    txExtra                <- getTxExtra txId

    -- If we found @TxExtra@ that means we found something saved on the
    -- blockchain and we don't have to fetch @MemPool@. But if we don't find
    -- anything on the blockchain, we go searching in the @MemPool@.
    if isJust txExtra
      then getTxSummaryFromBlockchain cTxId
      else getTxSummaryFromMemPool cTxId

  where
    -- Get transaction from blockchain (the database).
    getTxSummaryFromBlockchain
        :: (ExplorerMode ctx m)
        => CTxId
        -> m CTxSummary
    getTxSummaryFromBlockchain cTxId' = do
        txId                   <- cTxIdToTxId cTxId'
        txExtra                <- getTxExtraOrFail txId

        -- Return transaction extra (txExtra) fields
        let mBlockchainPlace    = teBlockchainPlace txExtra
        blockchainPlace        <- maybeThrow (Internal "No blockchain place.") mBlockchainPlace

        let headerHashBP        = fst blockchainPlace
        let txIndexInBlock      = snd blockchainPlace

        mb                     <- getMainBlock headerHashBP
        blkSlotStart           <- getBlkSlotStart mb

        let blockHeight         = fromIntegral $ mb ^. difficultyL
        let receivedTime        = teReceivedTime txExtra
        let blockTime           = timestampToPosix <$> blkSlotStart

        -- Get block epoch and slot index
        let blkHeaderSlot       = mb ^. mainBlockSlot
        let epochIndex          = getEpochIndex $ siEpoch blkHeaderSlot
        let slotIndex           = getSlotIndex  $ siSlot  blkHeaderSlot
        let blkHash             = toCHash headerHashBP

        tx <- maybeThrow (Internal "TxExtra return tx index that is out of bounds") $
              atMay (toList $ mb ^. mainBlockTxPayload . txpTxs) (fromIntegral txIndexInBlock)

        let inputOutputsMB      = map (fmap toaOut) $ NE.toList $ teInputOutputs txExtra
        let txOutputs           = convertTxOutputs . NE.toList $ _txOutputs tx

        let totalInputMB        = unsafeIntegerToCoin . sumCoins . map txOutValue <$> sequence inputOutputsMB
        let totalOutput         = unsafeIntegerToCoin $ sumCoins $ map snd txOutputs

        -- Verify that strange things don't happen with transactions
        whenJust totalInputMB $ \totalInput -> when (totalOutput > totalInput) $
            throwM $ Internal "Detected tx with output greater than input"

        pure $ CTxSummary
            { ctsId              = cTxId'
            , ctsTxTimeIssued    = timestampToPosix <$> receivedTime
            , ctsBlockTimeIssued = blockTime
            , ctsBlockHeight     = Just blockHeight
            , ctsBlockEpoch      = Just epochIndex
            , ctsBlockSlot       = Just slotIndex
            , ctsBlockHash       = Just blkHash
            , ctsRelayedBy       = Nothing
            , ctsTotalInput      = mkCCoinMB totalInputMB
            , ctsTotalOutput     = mkCCoin totalOutput
            , ctsFees            = mkCCoinMB $ (`unsafeSubCoin` totalOutput) <$> totalInputMB
            , ctsInputs          = map (fmap (second mkCCoin)) $ convertTxOutputsMB inputOutputsMB
            , ctsOutputs         = map (second mkCCoin) txOutputs
            }

    -- Get transaction from mempool (the memory).
    getTxSummaryFromMemPool
        :: (ExplorerMode ctx m)
        => CTxId
        -> m CTxSummary
    getTxSummaryFromMemPool cTxId' = do
        txId                   <- cTxIdToTxId cTxId'
        tx                     <- fetchTxFromMempoolOrFail txId

        let inputOutputs        = NE.toList . _txOutputs $ taTx tx
        let txOutputs           = convertTxOutputs inputOutputs

        let totalInput          = unsafeIntegerToCoin $ sumCoins $ map txOutValue inputOutputs
        let totalOutput         = unsafeIntegerToCoin $ sumCoins $ map snd txOutputs

        -- Verify that strange things don't happen with transactions
        when (totalOutput > totalInput) $
            throwM $ Internal "Detected tx with output greater than input"

        pure $ CTxSummary
            { ctsId              = cTxId'
            , ctsTxTimeIssued    = Nothing
            , ctsBlockTimeIssued = Nothing
            , ctsBlockHeight     = Nothing
            , ctsBlockEpoch      = Nothing
            , ctsBlockSlot       = Nothing
            , ctsBlockHash       = Nothing
            , ctsRelayedBy       = Nothing
            , ctsTotalInput      = mkCCoin totalInput
            , ctsTotalOutput     = mkCCoin totalOutput
            , ctsFees            = mkCCoin $ unsafeSubCoin totalInput totalOutput
            , ctsInputs          = map (Just . second mkCCoin) $ convertTxOutputs inputOutputs
            , ctsOutputs         = map (second mkCCoin) txOutputs
            }

data GenesisSummaryInternal = GenesisSummaryInternal
    { gsiNumRedeemed            :: !Int
    , gsiRedeemedAmountTotal    :: !Coin
    , gsiNonRedeemedAmountTotal :: !Coin
    }

getGenesisSummary
    :: ExplorerMode ctx m
    => m CGenesisSummary
getGenesisSummary = do
    grai <- getGenesisRedeemAddressInfo
    redeemAddressInfo <- V.mapM (uncurry getRedeemAddressInfo) grai
    let GenesisSummaryInternal {..} =
            V.foldr folder (GenesisSummaryInternal 0 minBound minBound)
            redeemAddressInfo
    let numTotal = length grai
    pure CGenesisSummary
        { cgsNumTotal = numTotal
        , cgsNumRedeemed = gsiNumRedeemed
        , cgsNumNotRedeemed = numTotal - gsiNumRedeemed
        , cgsRedeemedAmountTotal = mkCCoin gsiRedeemedAmountTotal
        , cgsNonRedeemedAmountTotal = mkCCoin gsiNonRedeemedAmountTotal
        }
  where
    getRedeemAddressInfo
        :: (MonadDBRead m, MonadThrow m)
        => Address -> Coin -> m GenesisSummaryInternal
    getRedeemAddressInfo address initialBalance = do
        currentBalance <- fromMaybe minBound <$> getAddrBalance address
        if currentBalance > initialBalance then
            throwM $ Internal $ sformat
                ("Redeem address "%build%" had "%build%" at genesis, but now has "%build)
                address initialBalance currentBalance
        else
            -- Abusing gsiNumRedeemed here. We'd like to keep
            -- only one wrapper datatype, so we're storing an Int
            -- with a 0/1 value in a field that we call isRedeemed.
            let isRedeemed = if currentBalance == minBound then 1 else 0
                redeemedAmount = initialBalance `unsafeSubCoin` currentBalance
                amountLeft = currentBalance
            in pure $ GenesisSummaryInternal isRedeemed redeemedAmount amountLeft
    folder
        :: GenesisSummaryInternal
        -> GenesisSummaryInternal
        -> GenesisSummaryInternal
    folder
        (GenesisSummaryInternal isRedeemed redeemedAmount amountLeft)
        (GenesisSummaryInternal numRedeemed redeemedAmountTotal nonRedeemedAmountTotal) =
        GenesisSummaryInternal
            { gsiNumRedeemed = numRedeemed + isRedeemed
            , gsiRedeemedAmountTotal = redeemedAmountTotal `unsafeAddCoin` redeemedAmount
            , gsiNonRedeemedAmountTotal = nonRedeemedAmountTotal `unsafeAddCoin` amountLeft
            }

isAddressRedeemed :: MonadDBRead m => Address -> m Bool
isAddressRedeemed address = do
    currentBalance <- fromMaybe minBound <$> getAddrBalance address
    pure $ currentBalance == minBound

getFilteredGrai :: ExplorerMode ctx m => CAddressesFilter -> m (V.Vector (Address, Coin))
getFilteredGrai addrFilt = do
    grai <- getGenesisRedeemAddressInfo
    case addrFilt of
            AllAddresses         ->
                pure grai
            RedeemedAddresses    ->
                V.filterM (isAddressRedeemed . fst) grai
            NonRedeemedAddresses ->
                V.filterM (isAddressNotRedeemed . fst) grai
  where
    isAddressNotRedeemed :: MonadDBRead m => Address -> m Bool
    isAddressNotRedeemed = fmap not . isAddressRedeemed

getGenesisAddressInfo
    :: (ExplorerMode ctx m)
    => Maybe Word  -- ^ pageNumber
    -> Maybe Word  -- ^ pageSize
    -> CAddressesFilter
    -> m [CGenesisAddressInfo]
getGenesisAddressInfo (fmap fromIntegral -> mPage) mPageSize addrFilt = do
    filteredGrai <- getFilteredGrai addrFilt
    let pageNumber    = fromMaybe 1 mPage
        pageSize      = fromIntegral $ toPageSize mPageSize
        skipItems     = (pageNumber - 1) * pageSize
        requestedPage = V.slice skipItems pageSize filteredGrai
    V.toList <$> V.mapM toGenesisAddressInfo requestedPage
  where
    toGenesisAddressInfo :: ExplorerMode ctx m => (Address, Coin) -> m CGenesisAddressInfo
    toGenesisAddressInfo (address, coin) = do
        cgaiIsRedeemed <- isAddressRedeemed address
        -- Commenting out RSCoin address until it can actually be displayed.
        -- See comment in src/Pos/Explorer/Web/ClientTypes.hs for more information.
        pure CGenesisAddressInfo
            { cgaiCardanoAddress = toCAddress address
            -- , cgaiRSCoinAddress  = toCAddress address
            , cgaiGenesisAmount  = mkCCoin coin
            , ..
            }

getGenesisPagesTotal
    :: ExplorerMode ctx m
    => Maybe Word
    -> CAddressesFilter
    -> m Integer
getGenesisPagesTotal mPageSize addrFilt = do
    filteredGrai <- getFilteredGrai addrFilt
    pure $ fromIntegral $ (length filteredGrai + pageSize - 1) `div` pageSize
  where
    pageSize = fromIntegral $ toPageSize mPageSize

-- | Search the blocks by epoch and slot.
epochSlotSearch
    :: ExplorerMode ctx m
    => EpochIndex
    -> Word16
    -> m [CBlockEntry]
epochSlotSearch epochIndex mSlotIndex = do

<<<<<<< HEAD
    -- [CSE-236] Disable search for epoch only
    -- TODO: Remove restriction if epoch search will be optimized
    when (isNothing mSlotIndex) $
        throwM $ Internal "We currently do not support searching for epochs only."

=======
    -- The slots start from 0 so we need to modify the calculation of the index.
    let page = fromIntegral $ (slotIndex `div` 10) + 1
>>>>>>> 7c65f17b
    -- Get pages from the database
    -- TODO: Fix this Int / Integer thing once we merge repositories
    epochBlocksHH   <- getPageHHsOrThrow epochIndex page
    blunds          <- forM epochBlocksHH getBlundOrThrow
<<<<<<< HEAD
    cBlocksEntry    <- forM (getEpochSlots mSlotIndex (rights' blunds)) toBlockEntry
=======
    cBlocksEntry    <- forM (getEpochSlots slotIndex (blundToMainBlockUndo blunds)) toBlockEntry
>>>>>>> 7c65f17b

    pure cBlocksEntry
  where
    blundToMainBlockUndo :: [Blund SscGodTossing] -> [(MainBlock SscGodTossing, Undo)]
    blundToMainBlockUndo blund = [(mainBlock, undo) | (Right mainBlock, undo) <- blund]
    -- Get epoch slot block that's being searched or return all epochs if
    -- the slot is @Nothing@.
    getEpochSlots
<<<<<<< HEAD
        :: Maybe Word16
        -> [MainBlund]
        -> [MainBlund]
    getEpochSlots Nothing           blunds = blunds
    getEpochSlots (Just slotIndex) blunds = filter filterBlundsBySlotIndex blunds
=======
        :: Word16
        -> [MainBlund SscGodTossing]
        -> [MainBlund SscGodTossing]
    getEpochSlots slotIndex' blunds = filter filterBlundsBySlotIndex blunds
>>>>>>> 7c65f17b
      where
        getBlundSlotIndex
            :: MainBlund
            -> Word16
        getBlundSlotIndex blund = getSlotIndex $ siSlot $ fst blund ^. mainBlockSlot

        filterBlundsBySlotIndex
            :: MainBlund
            -> Bool
        filterBlundsBySlotIndex blund = getBlundSlotIndex blund == slotIndex

    -- Either get the @HeaderHash@es from the @Epoch@ or throw an exception.
    getPageHHsOrThrow
        :: (DB.MonadBlockDB m, MonadThrow m)
        => EpochIndex
        -> Int
        -> m [HeaderHash]
    getPageHHsOrThrow epoch page =
        getEpochBlocks epoch page >>= maybeThrow (Internal errMsg)
      where
        errMsg :: Text
        errMsg = sformat ("No blocks on epoch "%build%" page "%build%" found!") epoch page

-- | Search the blocks by epoch and epoch page number.
epochPageSearch
    :: ExplorerMode ctx m
    => EpochIndex
    -> Int
    -> m (Int, [CBlockEntry])
epochPageSearch epochIndex page = do

    -- We want to fetch as many pages as we have in this @Epoch@.
    epochPagesNumber <- getEpochPages epochIndex >>= maybeThrow (Internal "No epoch pages.")

    -- Get pages from the database
    -- TODO: Fix this Int / Integer thing once we merge repositories
    epochBlocksHH       <- getPageHHsOrThrow epochIndex page
    blunds              <- forM epochBlocksHH getBlundOrThrow

    let sortedBlunds     = sortBlocksByEpochSlots blunds
    let sortedMainBlocks = blundToMainBlockUndo sortedBlunds

    cBlocksEntry        <- forM sortedMainBlocks toBlockEntry

    pure (epochPagesNumber, cBlocksEntry)
  where
    blundToMainBlockUndo :: [Blund SscGodTossing] -> [(MainBlock SscGodTossing, Undo)]
    blundToMainBlockUndo blund = [(mainBlock, undo) | (Right mainBlock, undo) <- blund]

    -- Either get the @HeaderHash@es from the @Epoch@ or throw an exception.
    getPageHHsOrThrow
        :: (DB.MonadBlockDB SscGodTossing m, MonadThrow m)
        => EpochIndex
        -> Int
        -> m [HeaderHash]
    getPageHHsOrThrow epoch page' =
        getEpochBlocks epoch page' >>= maybeThrow (Internal errMsg)
      where
        errMsg :: Text
        errMsg = sformat ("No blocks on epoch "%build%" page "%build%" found!") epoch page'

    -- | Sorting.
    sortBlocksByEpochSlots
        :: [(Block SscGodTossing, Undo)]
        -> [(Block SscGodTossing, Undo)]
    sortBlocksByEpochSlots blocks = sortBy (comparing $ Down . getBlockIndex . fst) blocks
      where
        -- | Get the block index number. We start with the the index 1 for the
        -- genesis block and add 1 for the main blocks since they start with 1
        -- as well.
        getBlockIndex :: (Block ssc) -> Int
        getBlockIndex (Left _)      = 1
        getBlockIndex (Right block) =
            fromIntegral $ (+1) $ getSlotIndex $ siSlot $ block ^. mainBlockSlot

getStatsTxs
    :: forall ctx m. ExplorerMode ctx m
    => Maybe Word
    -> m (Integer, [(CTxId, Byte)])
getStatsTxs mPageNumber = do
    -- Get blocks from the requested page
    blocksPage <- getBlocksPage mPageNumber (Just defaultPageSize)

    blockPageTxsInfo <- getBlockPageTxsInfo blocksPage
    pure blockPageTxsInfo
  where
    getBlockPageTxsInfo
        :: (Integer, [CBlockEntry])
        -> m (Integer, [(CTxId, Byte)])
    getBlockPageTxsInfo (blockPageNumber, cBlockEntries) = do
        blockTxsInfo <- blockPageTxsInfo
        pure (blockPageNumber, blockTxsInfo)
      where
        cHashes :: [CHash]
        cHashes = cbeBlkHash <$> cBlockEntries

        blockPageTxsInfo :: m [(CTxId, Byte)]
        blockPageTxsInfo = concatForM cHashes getBlockTxsInfo

        getBlockTxsInfo
            :: CHash
            -> m [(CTxId, Byte)]
        getBlockTxsInfo cHash = do
            txs <- getMainBlockTxs cHash
            pure $ txToTxIdSize <$> txs
          where
            txToTxIdSize :: Tx -> (CTxId, Byte)
            txToTxIdSize tx = (toCTxId $ hash tx, biSize tx)


--------------------------------------------------------------------------------
-- Helpers
--------------------------------------------------------------------------------

defaultPageSize :: Word
defaultPageSize = 10

toPageSize :: Maybe Word -> Integer
toPageSize = fromIntegral . fromMaybe defaultPageSize

getMainBlockTxs :: ExplorerMode ctx m => CHash -> m [Tx]
getMainBlockTxs cHash = do
    hash' <- unwrapOrThrow $ fromCHash cHash
    blk   <- getMainBlock hash'
    txs   <- topsortTxsOrFail withHash $ toList $ blk ^. mainBlockTxPayload . txpTxs

    pure txs

makeTxBrief :: Tx -> TxExtra -> CTxBrief
makeTxBrief tx extra = toTxBrief (TxInternal extra tx)

unwrapOrThrow :: ExplorerMode ctx m => Either Text a -> m a
unwrapOrThrow = either (throwM . Internal) pure

-- | Get transaction from memory (STM) or throw exception.
fetchTxFromMempoolOrFail :: ExplorerMode ctx m => TxId -> m TxAux
fetchTxFromMempoolOrFail txId = do
    memPoolTxs        <- localMemPoolTxs
    let memPoolTxsSize = HM.size memPoolTxs

    logDebug $ sformat ("Mempool size "%int%" found!") memPoolTxsSize

    let maybeTxAux = memPoolTxs ^. at txId
    maybeThrow (Internal "Transaction missing in MemPool!") maybeTxAux

  where
    -- type TxMap = HashMap TxId TxAux
    localMemPoolTxs
        :: (MonadIO m, MonadTxpMem ext ctx m)
        => m TxMap
    localMemPoolTxs = do
      memPool <- getMemPool
      pure $ memPool ^. mpLocalTxs

getMempoolTxs :: ExplorerMode ctx m => m [TxInternal]
getMempoolTxs = do

    localTxs <- fmap reverse $ topsortTxsOrFail mkWhTx =<< tlocalTxs

    fmap catMaybes . forM localTxs $ \(id, txAux) -> do
        mextra <- getTxExtra id
        forM mextra $ \extra -> pure $ TxInternal extra (taTx txAux)
  where
    tlocalTxs :: (MonadIO m, MonadTxpMem ext ctx m) => m [(TxId, TxAux)]
    tlocalTxs = getLocalTxs

    mkWhTx :: (TxId, TxAux) -> WithHash Tx
    mkWhTx (txid, txAux) = WithHash (taTx txAux) txid

getBlkSlotStart :: MonadSlots ctx m => MainBlock -> m (Maybe Timestamp)
getBlkSlotStart blk = getSlotStart $ blk ^. gbHeader . gbhConsensus . mcdSlot

topsortTxsOrFail :: (MonadThrow m, Eq a) => (a -> WithHash Tx) -> [a] -> m [a]
topsortTxsOrFail f =
    maybeThrow (Internal "Dependency loop in txs set") .
    topsortTxs f

-- | Deserialize Cardano or RSCoin address and convert it to Cardano address.
-- Throw exception on failure.
cAddrToAddr :: MonadThrow m => CAddress -> m Address
cAddrToAddr cAddr@(CAddress rawAddrText) =
    -- Try decoding address as base64. If both decoders succeed,
    -- the output of the first one is returned
    let mDecodedBase64 =
            rightToMaybe (B64.decode rawAddrText) <|>
            rightToMaybe (B64.decodeUrl rawAddrText)

    in case mDecodedBase64 of
        Just addr -> do
            -- the decoded address can be both the RSCoin address and the Cardano address.
            -- * RSCoin address == 32 bytes
            -- * Cardano address >= 34 bytes
            if (BS.length addr == 32)
                then pure $ makeRedeemAddress $ redeemPkBuild addr
                else either badCardanoAddress pure (fromCAddress cAddr)
        Nothing ->
            -- cAddr is in Cardano address format or it's not valid
            either badCardanoAddress pure (fromCAddress cAddr)
  where

    badCardanoAddress = const $ throwM $ Internal "Invalid Cardano address!"

-- | Deserialize transaction ID.
-- Throw exception on failure.
cTxIdToTxId :: MonadThrow m => CTxId -> m TxId
cTxIdToTxId cTxId = either exception pure (fromCTxId cTxId)
  where
    exception = const $ throwM $ Internal "Invalid transaction id!"

getMainBlund :: ExplorerMode ctx m => HeaderHash -> m MainBlund
getMainBlund h = do
    (blk, undo) <- DB.blkGetBlund h >>= maybeThrow (Internal "No block found")
    either (const $ throwM $ Internal "Block is genesis block") (pure . (,undo)) blk

getMainBlock :: ExplorerMode ctx m => HeaderHash -> m MainBlock
getMainBlock = fmap fst . getMainBlund

-- | Get transaction extra from the database, and if you don't find it
-- throw an exception.
getTxExtraOrFail :: MonadDBRead m => TxId -> m TxExtra
getTxExtraOrFail txId = getTxExtra txId >>= maybeThrow exception
  where
    exception = Internal "Transaction not found"

getTxMain :: ExplorerMode ctx m => TxId -> TxExtra -> m Tx
getTxMain id TxExtra {..} = case teBlockchainPlace of
    Nothing -> taTx <$> fetchTxFromMempoolOrFail id
    Just (hh, idx) -> do
        mb <- getMainBlock hh
        maybeThrow (Internal "TxExtra return tx index that is out of bounds") $
            atMay (toList $ mb ^. mainBlockTxPayload . txpTxs) $ fromIntegral idx<|MERGE_RESOLUTION|>--- conflicted
+++ resolved
@@ -22,7 +22,6 @@
 
 import           Universum
 
-<<<<<<< HEAD
 import           Control.Lens                         (at)
 import qualified Data.ByteString                      as BS
 import qualified Data.HashMap.Strict                  as HM
@@ -45,7 +44,7 @@
 import qualified Pos.DB.DB                            as DB
 
 import           Pos.Binary.Class                     (biSize)
-import           Pos.Block.Core                       (MainBlock, mainBlockSlot,
+import           Pos.Block.Core                       (Block, MainBlock, mainBlockSlot,
                                                        mainBlockTxPayload, mcdSlot)
 import           Pos.Block.Types                      (Blund, Undo)
 import           Pos.Core                             (AddrType (..), Address (..), Coin,
@@ -60,7 +59,6 @@
                                                        unsafeSubCoin)
 import           Pos.DB.Class                         (MonadDBRead)
 import           Pos.Slotting                         (MonadSlots (..), getSlotStart)
-import           Pos.Ssc.Configuration                (HasSscConfiguration)
 import           Pos.Txp                              (MonadTxpMem, Tx (..), TxAux, TxId,
                                                        TxMap, TxOutAux (..), getLocalTxs,
                                                        getMemPool, mpLocalTxs, taTx,
@@ -74,7 +72,7 @@
 import           Pos.Explorer.Aeson.ClientTypes       ()
 import           Pos.Explorer.Core                    (TxExtra (..))
 import           Pos.Explorer.DB                      (getAddrBalance, getAddrHistory,
-                                                       getEpochBlocks,
+                                                       getEpochBlocks, getEpochPages,
                                                        getLastTransactions, getPageBlocks,
                                                        getTxExtra, getUtxoSum)
 import           Pos.Explorer.ExtraContext            (HasGenesisRedeemAddressInfo (..))
@@ -98,81 +96,8 @@
                                                        toCAddress, toCHash, toCTxId,
                                                        toTxBrief)
 import           Pos.Explorer.Web.Error               (ExplorerError (..))
-=======
-import           Control.Lens                     (at)
-import           Control.Monad.Catch              (try)
-import qualified Data.ByteString                  as BS
-import qualified Data.HashMap.Strict              as HM
-import qualified Data.List.NonEmpty               as NE
-import           Data.Maybe                       (fromMaybe)
-import           Formatting                       (build, int, sformat, (%))
-import           Network.Wai                      (Application)
-import qualified Serokell.Util.Base64             as B64
-import           Servant.API                      ((:<|>) ((:<|>)))
-import           Servant.Server                   (Server, ServerT, serve)
-import           System.Wlog                      (logDebug)
-
-import           Pos.Communication                (SendActions)
-import           Pos.Crypto                       (WithHash (..), hash, redeemPkBuild,
-                                                   withHash)
-
-import qualified Pos.DB.Block                     as DB
-import qualified Pos.DB.DB                        as DB
-
-import           Pos.Binary.Class                 (biSize)
-import           Pos.Block.Core                   (Block, MainBlock, mainBlockSlot,
-                                                   mainBlockTxPayload, mcdSlot)
-import           Pos.Block.Types                  (Blund, Undo)
-import           Pos.Core                         (AddrType (..), Address (..), Coin,
-                                                   EpochIndex, HeaderHash, Timestamp,
-                                                   coinToInteger, difficultyL, gbHeader,
-                                                   gbhConsensus, getChainDifficulty,
-                                                   isRedeemAddress, isUnknownAddressType,
-                                                   makeRedeemAddress, mkCoin, siEpoch,
-                                                   siSlot, sumCoins, timestampToPosix,
-                                                   unsafeAddCoin, unsafeIntegerToCoin,
-                                                   unsafeSubCoin)
-import           Pos.DB.Class                     (MonadDBRead)
-import           Pos.Slotting                     (MonadSlots (..), getSlotStart)
-import           Pos.Ssc.GodTossing               (SscGodTossing)
-import           Pos.Ssc.GodTossing.Configuration (HasGtConfiguration)
-import           Pos.Txp                          (MonadTxpMem, Tx (..), TxAux, TxId,
-                                                   TxMap, TxOutAux (..), genesisUtxo,
-                                                   getLocalTxs, getMemPool, mpLocalTxs,
-                                                   taTx, topsortTxs, txOutValue, txpTxs,
-                                                   unGenesisUtxo, utxoToAddressCoinPairs,
-                                                   _txOutputs)
-import           Pos.Util                         (maybeThrow)
-import           Pos.Util.Chrono                  (NewestFirst (..))
-import           Pos.Web                          (serveImplNoTLS)
-import           Pos.WorkMode                     (WorkMode)
-
-import           Pos.Explorer                     (TxExtra (..), getEpochBlocks,
-                                                   getLastTransactions, getPageBlocks,
-                                                   getTxExtra, getEpochPages)
-import qualified Pos.Explorer                     as EX (getAddrBalance, getAddrHistory,
-                                                         getTxExtra, getUtxoSum)
-import           Pos.Explorer.Aeson.ClientTypes   ()
-import           Pos.Explorer.Web.Api             (ExplorerApi, explorerApi)
-import           Pos.Explorer.Web.ClientTypes     (Byte, CAda (..), CAddress (..),
-                                                   CAddressSummary (..),
-                                                   CAddressType (..),
-                                                   CAddressesFilter (..),
-                                                   CBlockEntry (..), CBlockSummary (..),
-                                                   CGenesisAddressInfo (..),
-                                                   CGenesisSummary (..), CHash,
-                                                   CTxBrief (..), CTxEntry (..),
-                                                   CTxId (..), CTxSummary (..),
-                                                   TxInternal (..), convertTxOutputs,
-                                                   convertTxOutputsMB, fromCAddress,
-                                                   fromCHash, fromCTxId, getEpochIndex,
-                                                   getSlotIndex, mkCCoin, mkCCoinMB,
-                                                   tiToTxEntry, toBlockEntry,
-                                                   toBlockSummary, toCAddress, toCHash,
-                                                   toCTxId, toTxBrief)
-import           Pos.Explorer.Web.Error           (ExplorerError (..))
-
->>>>>>> 7c65f17b
+
+
 
 ----------------------------------------------------------------
 -- Top level functionality
@@ -183,7 +108,6 @@
 type ExplorerMode ctx m =
     ( WorkMode ctx m
     , HasGenesisRedeemAddressInfo m
-    , HasSscConfiguration
     )
 
 explorerServeImpl
@@ -220,13 +144,9 @@
     :<|>
       getAddressSummary
     :<|>
-<<<<<<< HEAD
+      epochPageSearch
+    :<|>
       epochSlotSearch
-=======
-      apiEpochPageSearch
-    :<|>
-      apiEpochSlotSearch
->>>>>>> 7c65f17b
     :<|>
       getGenesisSummary
     :<|>
@@ -234,63 +154,8 @@
     :<|>
       getGenesisAddressInfo
     :<|>
-<<<<<<< HEAD
       getStatsTxs
-=======
-      apiStatsTxs
-  where
-    apiTotalAda           = tryGetTotalAda
-    apiBlocksPages        = getBlocksPagesDefault
-    apiBlocksPagesTotal   = getBlocksPagesTotalDefault
-    apiBlocksSummary      = catchExplorerError . getBlockSummary
-    apiBlocksTxs          = getBlockTxsDefault
-    apiTxsLast            = catchExplorerError getLastTxs
-    apiTxsSummary         = catchExplorerError . getTxSummary
-    apiAddressSummary     = catchExplorerError . getAddressSummary
-    apiEpochPageSearch    = tryEpochPageSearch
-    apiEpochSlotSearch    = tryEpochSlotSearch
-    apiGenesisSummary     = catchExplorerError getGenesisSummary
-    apiGenesisPagesTotal  = getGenesisPagesTotalDefault
-    apiGenesisAddressInfo = getGenesisAddressInfoDefault
-    apiStatsTxs           = getStatsTxsDefault
-
-    catchExplorerError    = try
-
-    tryGetTotalAda =
-        catchExplorerError getTotalAda
-
-    getBlocksPagesDefault page size  =
-        catchExplorerError $ getBlocksPage page (defaultPageSize size)
-
-    getBlocksPagesTotalDefault size  =
-        catchExplorerError $ getBlocksPagesTotal (defaultPageSize size)
-
-    getBlockTxsDefault hash' limit skip =
-        catchExplorerError $ getBlockTxs hash' (defaultLimit limit) (defaultSkip skip)
-
-    tryEpochPageSearch epoch maybePage =
-        catchExplorerError $ epochPageSearch epoch (defaultPage maybePage)
-
-    tryEpochSlotSearch epoch slot =
-        catchExplorerError $ epochSlotSearch epoch slot
-
-    getGenesisPagesTotalDefault size addrFilt =
-        catchExplorerError $
-            getGenesisPagesTotal (defaultPageSize size) (defaultAddressesFilter addrFilt)
-
-    getGenesisAddressInfoDefault page size addrFilt =
-        catchExplorerError $
-            getGenesisAddressInfo page (defaultPageSize size) (defaultAddressesFilter addrFilt)
-
-    getStatsTxsDefault page =
-        catchExplorerError $ getStatsTxs page
-
-    defaultPageSize size  = (fromIntegral $ fromMaybe 10 size)
-    defaultLimit limit    = (fromIntegral $ fromMaybe 10 limit)
-    defaultSkip skip      = (fromIntegral $ fromMaybe 0  skip)
-    defaultPage page      = (fromIntegral $ fromMaybe 1  page)
-    defaultAddressesFilter = fromMaybe AllAddresses
->>>>>>> 7c65f17b
+
 
 ----------------------------------------------------------------
 -- API Functions
@@ -363,7 +228,7 @@
     -- Return total pages and the blocks. We start from page 1.
     pure (totalPages, reverse cBlocksEntry)
   where
-    blundToMainBlockUndo :: [Blund SscGodTossing] -> [(MainBlock SscGodTossing, Undo)]
+    blundToMainBlockUndo :: [Blund] -> [(MainBlock, Undo)]
     blundToMainBlockUndo blund = [(mainBlock, undo) | (Right mainBlock, undo) <- blund]
 
     -- Either get the @HeaderHash@es from the @Page@ or throw an exception.
@@ -746,47 +611,28 @@
     => EpochIndex
     -> Word16
     -> m [CBlockEntry]
-epochSlotSearch epochIndex mSlotIndex = do
-
-<<<<<<< HEAD
-    -- [CSE-236] Disable search for epoch only
-    -- TODO: Remove restriction if epoch search will be optimized
-    when (isNothing mSlotIndex) $
-        throwM $ Internal "We currently do not support searching for epochs only."
-
-=======
+epochSlotSearch epochIndex slotIndex = do
+
     -- The slots start from 0 so we need to modify the calculation of the index.
     let page = fromIntegral $ (slotIndex `div` 10) + 1
->>>>>>> 7c65f17b
+
     -- Get pages from the database
     -- TODO: Fix this Int / Integer thing once we merge repositories
     epochBlocksHH   <- getPageHHsOrThrow epochIndex page
     blunds          <- forM epochBlocksHH getBlundOrThrow
-<<<<<<< HEAD
-    cBlocksEntry    <- forM (getEpochSlots mSlotIndex (rights' blunds)) toBlockEntry
-=======
     cBlocksEntry    <- forM (getEpochSlots slotIndex (blundToMainBlockUndo blunds)) toBlockEntry
->>>>>>> 7c65f17b
 
     pure cBlocksEntry
   where
-    blundToMainBlockUndo :: [Blund SscGodTossing] -> [(MainBlock SscGodTossing, Undo)]
+    blundToMainBlockUndo :: [Blund] -> [(MainBlock, Undo)]
     blundToMainBlockUndo blund = [(mainBlock, undo) | (Right mainBlock, undo) <- blund]
     -- Get epoch slot block that's being searched or return all epochs if
     -- the slot is @Nothing@.
     getEpochSlots
-<<<<<<< HEAD
-        :: Maybe Word16
+        :: Word16
         -> [MainBlund]
         -> [MainBlund]
-    getEpochSlots Nothing           blunds = blunds
-    getEpochSlots (Just slotIndex) blunds = filter filterBlundsBySlotIndex blunds
-=======
-        :: Word16
-        -> [MainBlund SscGodTossing]
-        -> [MainBlund SscGodTossing]
     getEpochSlots slotIndex' blunds = filter filterBlundsBySlotIndex blunds
->>>>>>> 7c65f17b
       where
         getBlundSlotIndex
             :: MainBlund
@@ -796,7 +642,7 @@
         filterBlundsBySlotIndex
             :: MainBlund
             -> Bool
-        filterBlundsBySlotIndex blund = getBlundSlotIndex blund == slotIndex
+        filterBlundsBySlotIndex blund = getBlundSlotIndex blund == slotIndex'
 
     -- Either get the @HeaderHash@es from the @Epoch@ or throw an exception.
     getPageHHsOrThrow
@@ -814,9 +660,12 @@
 epochPageSearch
     :: ExplorerMode ctx m
     => EpochIndex
-    -> Int
+    -> Maybe Int
     -> m (Int, [CBlockEntry])
-epochPageSearch epochIndex page = do
+epochPageSearch epochIndex mPage = do
+
+    -- Get the page if it exists, return first page otherwise.
+    let page = fromMaybe 1 mPage
 
     -- We want to fetch as many pages as we have in this @Epoch@.
     epochPagesNumber <- getEpochPages epochIndex >>= maybeThrow (Internal "No epoch pages.")
@@ -833,12 +682,12 @@
 
     pure (epochPagesNumber, cBlocksEntry)
   where
-    blundToMainBlockUndo :: [Blund SscGodTossing] -> [(MainBlock SscGodTossing, Undo)]
+    blundToMainBlockUndo :: [Blund] -> [(MainBlock, Undo)]
     blundToMainBlockUndo blund = [(mainBlock, undo) | (Right mainBlock, undo) <- blund]
 
     -- Either get the @HeaderHash@es from the @Epoch@ or throw an exception.
     getPageHHsOrThrow
-        :: (DB.MonadBlockDB SscGodTossing m, MonadThrow m)
+        :: (DB.MonadBlockDB m, MonadThrow m)
         => EpochIndex
         -> Int
         -> m [HeaderHash]
@@ -850,14 +699,14 @@
 
     -- | Sorting.
     sortBlocksByEpochSlots
-        :: [(Block SscGodTossing, Undo)]
-        -> [(Block SscGodTossing, Undo)]
-    sortBlocksByEpochSlots blocks = sortBy (comparing $ Down . getBlockIndex . fst) blocks
+        :: [(Block, Undo)]
+        -> [(Block, Undo)]
+    sortBlocksByEpochSlots blocks = sortOn (Down . getBlockIndex . fst) blocks
       where
         -- | Get the block index number. We start with the the index 1 for the
         -- genesis block and add 1 for the main blocks since they start with 1
         -- as well.
-        getBlockIndex :: (Block ssc) -> Int
+        getBlockIndex :: (Block) -> Int
         getBlockIndex (Left _)      = 1
         getBlockIndex (Right block) =
             fromIntegral $ (+1) $ getSlotIndex $ siSlot $ block ^. mainBlockSlot
