resolver: lts-10.8

flags:
  ether:
    disable-tup-instances: true

extra-package-dbs: []

# networking → [util, binary] → crypto → core → db → [lrc, infra] → [ssc, txp, update, delegation] → block → lib → ...
# Then we have two branches:
# ... → client → generator → [auxx, explorer, wallet] → wallet-new
# ... → [node, tools]
packages:
- networking
- binary
- util
- crypto
- core
- db
- lrc
- infra
- ssc
- txp
- update
- delegation
- block
- lib
- generator
- client
- auxx
- explorer
- node
- tools
- wallet
- wallet-new # The new (unreleased) version of the wallet

<<<<<<< HEAD
=======
- location:
    git: https://github.com/well-typed/cborg
    # Has support for canonical cbor
    commit: 8bddf97abe613d4eb523ed6b0ff8eabbd713c744
  subdirs:
  - cborg
  extra-dep: true
- location:
    git: https://github.com/serokell/time-units.git
    commit: 6c3747c1ac794f952de996dd7ba8a2f6d63bf132
  extra-dep: true
- location:
    git: https://github.com/serokell/acid-state.git
    commit: 9a8af2440d655e14b802639b0b363be2ffb5a32a
  extra-dep: true
- location:
    git: https://github.com/serokell/kademlia.git
    commit: 7120bb4d28e708acd52dfd61d3dca7914fac7d7f # master
  extra-dep: true
- location:
    git: https://github.com/input-output-hk/plutus-prototype
    commit: d4aa461fc69fc6957aab46b41a670c2144aefb77
  extra-dep: true
- location:
    git: https://github.com/thoughtpolice/hs-ed25519
    # We're waiting on next release
    commit: da4247b5b3420120e20451e6a252e2a2ca15b43c
  extra-dep: true
- location:
    git: https://github.com/input-output-hk/cardano-report-server.git
    commit: 19fd5ddf24dab731375a156ce38dcfce4319d1e4 # master 0.4.9
  extra-dep: true
# These three are needed for cardano-sl-networking
- location:
    git: https://github.com/serokell/network-transport-tcp
    commit: 3d56652123bd296dc759cd31947eb2a17924e68a # csl-0.6.0
  extra-dep: true
- location:
    git: https://github.com/serokell/network-transport
    commit: 018a50b9042c2115c3ec9c9fd5ca5f28737dd29c
  extra-dep: true
- location:
      git: https://github.com/avieth/network-transport-inmemory
      commit: 5d8ff2b07b9df35cf61329a3d975e2c8cf95c12a
  extra-dep: true
- location:
    git: https://github.com/input-output-hk/cardano-crypto
    commit: 287cc575fafe86af9d24af9d012c47f9d3f04da0
  extra-dep: true
# We're using forked version of 'swagger2' package because of bug in haddock package.
# Now we don't build Haddock-docs for this 'swagger2' package, and when that bug will
# be fixed, we'll back to Hackage-version.
- location:
    git: https://github.com/serokell/swagger2
    commit: 6693ff91be2f0b015c2ab043292587c1cc9449cf
  extra-dep: true

- location:
    git: https://github.com/haskell-crypto/cryptonite
    commit: 41d610fb18e2924d7aa704c37798e1c197557f3e
  extra-dep: true
# Required for explorer
- location:
    git: https://github.com/serokell/engine.io.git
    commit: a594e402fd450f11ad60d09ddbd93db500000632
  extra-dep: true
  subdirs:
    - socket-io
    - engine-io
    - engine-io-wai

# Version of "dns" with proper Windows & Unix multiple-nameservers support
- location:
    git: https://github.com/kazu-yamamoto/dns.git
    commit: b106470f0a93672af22cbc7ed6564b53c0f249ed
  extra-dep: true

- location:
    git: https://github.com/well-typed/canonical-json.git
    commit: 2d261bb971bada1893753b503452d9e6e217bc4a
  extra-dep: true

- location:
    git: https://github.com/input-output-hk/rocksdb-haskell-ng.git
    commit: 49f501a082d745f3b880677220a29cafaa181452
  extra-dep: true

# I don't think making a PR to servant is a good idea at this point
- location:
    git: https://github.com/serokell/servant.git
    commit: 5db013cc36894afdff9e748dbc1c05947c54df3d
  extra-dep: true
  subdirs:
    - servant-server
- location:
    git: https://github.com/serokell/servant-multipart.git
    commit: e7de56b5f7c39f8dc473f1bbaf534bb7affc3cf4
  extra-dep: true
- location:
    git: https://github.com/serokell/log-warper.git
    commit: 7f95c6990ef93a289678755cb1db71c2a4ecdfb5
  extra-dep: true

>>>>>>> 2bdb8bc4
nix:
  shell-file: shell.nix

extra-deps:
# Serokell packages
- log-warper-1.8.10.1             # TODO: remove after appear on Stackage
- o-clock-0.1.1                   # Should replace time-units in future
- serokell-util-0.8.0
- universum-1.1.0                 # TODO: remove after appear on Stackage

# miscellaneous packages
- base58-bytestring-0.1.0
- concurrent-extra-0.7.0.10       # not yet on Stackage
- criterion-1.3.0.0
- directory-1.3.1.0               # https://github.com/malcolmwallace/cpphs/issues/8
- gauge-0.2.1
- json-sop-0.2.0.3
- lens-sop-0.2.0.2
- loc-0.1.3.2
- lzma-clib-5.2.2
- pipes-interleave-1.1.2
- pvss-0.2.0
- systemd-1.1.2
- tabl-1.0.3
- transformers-0.5.5.0            # https://hub.darcs.net/ross/transformers/issue/33#comment-20171004T152940

# engine-io; needed for explorer
- either-4.4.1.1
- engine-io-1.2.17
- engine-io-wai-1.0.8
- socket-io-1.3.8
- websockets-0.10.0.0

# See CSL-2231
- conduit-1.3.0
- conduit-extra-1.3.0
- http-conduit-2.3.0
- resourcet-1.2.0

# servant
- servant-0.12
- servant-client-0.12
- servant-client-core-0.12
- servant-docs-0.11.1             # needed for servant-0.12
- servant-quickcheck-0.0.5.0

# GitHub dependencies
## Segfault-free bindindgs to rocksdb
- git: https://github.com/input-output-hk/rocksdb-haskell-ng.git
  commit: 49f501a082d745f3b880677220a29cafaa181452
## Serokell fork of time-units; don't show microseconds in unicode
- git: https://github.com/serokell/time-units.git
  commit: 6c3747c1ac794f952de996dd7ba8a2f6d63bf132
## cborg
- git: https://github.com/well-typed/cborg
  # Has support for canonical cbor
  commit: 8bddf97abe613d4eb523ed6b0ff8eabbd713c744
  subdirs:
  - cborg
# acid-state (required for Pos.Wallet.Web)
- git: https://github.com/serokell/acid-state.git
  commit: 1049699df411c9584523ba7424cba1f3f82ac419
## kademlia; P2P discovery
- git: https://github.com/serokell/kademlia.git
  commit: 7120bb4d28e708acd52dfd61d3dca7914fac7d7f # master
## plutus; smart-contracts language
- git: https://github.com/input-output-hk/plutus-prototype
  commit: b35148f0097bf5b4ddd75c323ae896a568cd1122 # tip of csl-update-2
## ed25519
- git: https://github.com/thoughtpolice/hs-ed25519
  # We're waiting on next release
  commit: da4247b5b3420120e20451e6a252e2a2ca15b43c
## logging report server
- git: https://github.com/input-output-hk/cardano-report-server.git
  commit: 0f4d1fc44b18d7bc496a2435b63e36a39bd98d22 # chshersh/csl2125-new-universum v0.4.9

# These three are needed for cardano-sl-networking
- git: https://github.com/serokell/network-transport-tcp
  commit: 3d56652123bd296dc759cd31947eb2a17924e68a # csl-0.6.0
- git: https://github.com/serokell/network-transport
  commit: 018a50b9042c2115c3ec9c9fd5ca5f28737dd29c
- git: https://github.com/avieth/network-transport-inmemory
  commit: 5d8ff2b07b9df35cf61329a3d975e2c8cf95c12a
- git: https://github.com/input-output-hk/cardano-crypto
  commit: 287cc575fafe86af9d24af9d012c47f9d3f04da0

# Version of "dns" with proper Windows & Unix multiple-nameservers support
- git: https://github.com/kazu-yamamoto/dns.git
  commit: b106470f0a93672af22cbc7ed6564b53c0f249ed

- git: https://github.com/well-typed/canonical-json.git
  commit: 2d261bb971bada1893753b503452d9e6e217bc4a

# Required due to conduit bump
# See https://github.com/alphaHeavy/lzma-conduit/pull/18
- git: https://github.com/serokell/lzma-conduit.git
  commit: 0f6a8754bcd97c701465d71f4a0ad83f2c11aaf4

# I don't think making a PR to servant is a good idea at this point
- git: https://github.com/serokell/servant.git
  commit: 5db013cc36894afdff9e748dbc1c05947c54df3d
  subdirs:
    - servant-server
- git: https://github.com/serokell/servant-multipart.git
  commit: e7de56b5f7c39f8dc473f1bbaf534bb7affc3cf4

# This is for CI to pass --fast to all dependencies
apply-ghc-options: everything

# If you find it too restrictive, you can use `scripts/build/cardano-sl.sh' script
ghc-options:
  "$locals": -fhide-source-paths  # this option hides pats from compiler output (reduces build noise)
  cardano-sl-util:       -Werror
  cardano-sl-core:       -Werror
  cardano-sl-db:         -Werror
  cardano-sl-ssc:        -Werror
  cardano-sl-infra:      -Werror
  cardano-sl-lrc:        -Werror
  cardano-sl-update:     -Werror
  cardano-sl-txp:        -Werror
  cardano-sl-delegation: -Werror
  cardano-sl-block:      -Werror
  cardano-sl:            -Werror
  cardano-sl-client:     -Werror
  cardano-sl-generator:  -Werror
  cardano-sl-tools:      -Werror
  cardano-sl-auxx:       -Werror
  cardano-sl-wallet:     -Werror
  cardano-sl-explorer:   -Werror
  cardano-sl-node:       -Werror
  cardano-sl-wallet-new: -Werror<|MERGE_RESOLUTION|>--- conflicted
+++ resolved
@@ -34,112 +34,6 @@
 - wallet
 - wallet-new # The new (unreleased) version of the wallet
 
-<<<<<<< HEAD
-=======
-- location:
-    git: https://github.com/well-typed/cborg
-    # Has support for canonical cbor
-    commit: 8bddf97abe613d4eb523ed6b0ff8eabbd713c744
-  subdirs:
-  - cborg
-  extra-dep: true
-- location:
-    git: https://github.com/serokell/time-units.git
-    commit: 6c3747c1ac794f952de996dd7ba8a2f6d63bf132
-  extra-dep: true
-- location:
-    git: https://github.com/serokell/acid-state.git
-    commit: 9a8af2440d655e14b802639b0b363be2ffb5a32a
-  extra-dep: true
-- location:
-    git: https://github.com/serokell/kademlia.git
-    commit: 7120bb4d28e708acd52dfd61d3dca7914fac7d7f # master
-  extra-dep: true
-- location:
-    git: https://github.com/input-output-hk/plutus-prototype
-    commit: d4aa461fc69fc6957aab46b41a670c2144aefb77
-  extra-dep: true
-- location:
-    git: https://github.com/thoughtpolice/hs-ed25519
-    # We're waiting on next release
-    commit: da4247b5b3420120e20451e6a252e2a2ca15b43c
-  extra-dep: true
-- location:
-    git: https://github.com/input-output-hk/cardano-report-server.git
-    commit: 19fd5ddf24dab731375a156ce38dcfce4319d1e4 # master 0.4.9
-  extra-dep: true
-# These three are needed for cardano-sl-networking
-- location:
-    git: https://github.com/serokell/network-transport-tcp
-    commit: 3d56652123bd296dc759cd31947eb2a17924e68a # csl-0.6.0
-  extra-dep: true
-- location:
-    git: https://github.com/serokell/network-transport
-    commit: 018a50b9042c2115c3ec9c9fd5ca5f28737dd29c
-  extra-dep: true
-- location:
-      git: https://github.com/avieth/network-transport-inmemory
-      commit: 5d8ff2b07b9df35cf61329a3d975e2c8cf95c12a
-  extra-dep: true
-- location:
-    git: https://github.com/input-output-hk/cardano-crypto
-    commit: 287cc575fafe86af9d24af9d012c47f9d3f04da0
-  extra-dep: true
-# We're using forked version of 'swagger2' package because of bug in haddock package.
-# Now we don't build Haddock-docs for this 'swagger2' package, and when that bug will
-# be fixed, we'll back to Hackage-version.
-- location:
-    git: https://github.com/serokell/swagger2
-    commit: 6693ff91be2f0b015c2ab043292587c1cc9449cf
-  extra-dep: true
-
-- location:
-    git: https://github.com/haskell-crypto/cryptonite
-    commit: 41d610fb18e2924d7aa704c37798e1c197557f3e
-  extra-dep: true
-# Required for explorer
-- location:
-    git: https://github.com/serokell/engine.io.git
-    commit: a594e402fd450f11ad60d09ddbd93db500000632
-  extra-dep: true
-  subdirs:
-    - socket-io
-    - engine-io
-    - engine-io-wai
-
-# Version of "dns" with proper Windows & Unix multiple-nameservers support
-- location:
-    git: https://github.com/kazu-yamamoto/dns.git
-    commit: b106470f0a93672af22cbc7ed6564b53c0f249ed
-  extra-dep: true
-
-- location:
-    git: https://github.com/well-typed/canonical-json.git
-    commit: 2d261bb971bada1893753b503452d9e6e217bc4a
-  extra-dep: true
-
-- location:
-    git: https://github.com/input-output-hk/rocksdb-haskell-ng.git
-    commit: 49f501a082d745f3b880677220a29cafaa181452
-  extra-dep: true
-
-# I don't think making a PR to servant is a good idea at this point
-- location:
-    git: https://github.com/serokell/servant.git
-    commit: 5db013cc36894afdff9e748dbc1c05947c54df3d
-  extra-dep: true
-  subdirs:
-    - servant-server
-- location:
-    git: https://github.com/serokell/servant-multipart.git
-    commit: e7de56b5f7c39f8dc473f1bbaf534bb7affc3cf4
-  extra-dep: true
-- location:
-    git: https://github.com/serokell/log-warper.git
-    commit: 7f95c6990ef93a289678755cb1db71c2a4ecdfb5
-  extra-dep: true
-
->>>>>>> 2bdb8bc4
 nix:
   shell-file: shell.nix
 
@@ -200,6 +94,9 @@
   subdirs:
   - cborg
 # acid-state (required for Pos.Wallet.Web)
+# - git: https://github.com/serokell/acid-state.git
+#   commit: 9a8af2440d655e14b802639b0b363be2ffb5a32a
+# - ../acid-state
 - git: https://github.com/serokell/acid-state.git
   commit: 1049699df411c9584523ba7424cba1f3f82ac419
 ## kademlia; P2P discovery
@@ -232,11 +129,6 @@
 
 - git: https://github.com/well-typed/canonical-json.git
   commit: 2d261bb971bada1893753b503452d9e6e217bc4a
-
-# Required due to conduit bump
-# See https://github.com/alphaHeavy/lzma-conduit/pull/18
-- git: https://github.com/serokell/lzma-conduit.git
-  commit: 0f6a8754bcd97c701465d71f4a0ad83f2c11aaf4
 
 # I don't think making a PR to servant is a good idea at this point
 - git: https://github.com/serokell/servant.git
