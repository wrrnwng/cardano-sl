resolver: lts-11.13

flags:
  ether:
    disable-tup-instances: true

extra-package-dbs: []

# util -> networking → binary →  crypto → core → db → [lrc, infra]
#              → [ssc, txp, update, delegation] → block → lib → ...
# Then we have two branches:
# ... → client → generator → [auxx, explorer, wallet] → wallet-new
# ... → [node, tools]
packages:
- util
- util/test
- networking
- binary
- binary/test
- crypto
- crypto/test
- core
- core/test
- db
- lrc
- lrc/test
- infra
- infra/test
- ssc
- txp
- txp/test
- update
- update/test
- delegation
- delegation/test
- block
- block/test
- block/bench
- lib
- generator
- client
- auxx
- explorer
- node
- tools
- wallet
- wallet-new # The new (unreleased) version of the wallet
- node-ipc
<<<<<<< HEAD
- faucet
=======
- acid-state-exts
>>>>>>> 7a7c74d5

- location:
    git: https://github.com/well-typed/cborg
    # Has support for canonical cbor
    commit: 3d274c14ca3077c3a081ba7ad57c5182da65c8c1
  subdirs:
  - cborg
  extra-dep: true
- location:
    git: https://github.com/serokell/time-units.git
    commit: 6c3747c1ac794f952de996dd7ba8a2f6d63bf132
  extra-dep: true
- location:
    git: https://github.com/serokell/kademlia.git
    commit: 7120bb4d28e708acd52dfd61d3dca7914fac7d7f # master
  extra-dep: true
- location:
    git: https://github.com/avieth/plutus-prototype
    commit: d094be301195fcd8ab864d793f114970426a4478
  extra-dep: true
- location:
    git: https://github.com/thoughtpolice/hs-ed25519
    # We're waiting on next release
    commit: da4247b5b3420120e20451e6a252e2a2ca15b43c
  extra-dep: true
- location:
    git: https://github.com/input-output-hk/cardano-report-server.git
    commit: 81eea7361a75923f9402fcb7840fb36722dbf88e # master 0.4.10
  extra-dep: true
# These three are needed for cardano-sl-networking
- location:
    git: https://github.com/serokell/network-transport-tcp
    commit: 3d56652123bd296dc759cd31947eb2a17924e68a # csl-0.6.0
  extra-dep: true
- location:
    git: https://github.com/serokell/network-transport
    commit: 018a50b9042c2115c3ec9c9fd5ca5f28737dd29c
  extra-dep: true
- location:
      git: https://github.com/avieth/network-transport-inmemory
      commit: 5d8ff2b07b9df35cf61329a3d975e2c8cf95c12a
  extra-dep: true
- location:
    git: https://github.com/input-output-hk/cardano-crypto
    commit: 33c7ecc6e4bd71c3ea0195e9d796eeace7be22cf
  extra-dep: true
# Waiting on the flexible types PR to be merged:
# https://github.com/acid-state/acid-state/pull/94
- location:
    git: https://github.com/parsonsmatt/acid-state
    commit: 63ac55ae020655104936d8a90ccc6a939642cd0d
  extra-dep: true

# Required for explorer.
# We forked it because it has some unacceptable version bounds. We didn't
# add any features nor fix any bugs.
- location:
    git: https://github.com/input-output-hk/engine.io.git
    commit: d3c55f51bb81cee7d0d551de930ce65fe7d76756
  extra-dep: true
  subdirs:
    - socket-io
    - engine-io
    - engine-io-wai

- location:
    git: https://github.com/well-typed/canonical-json.git
    commit: 2d261bb971bada1893753b503452d9e6e217bc4a
  extra-dep: true

- location:
    git: https://github.com/input-output-hk/rocksdb-haskell-ng.git
    commit: 49f501a082d745f3b880677220a29cafaa181452
  extra-dep: true

# Because log-warper mainline depends on a lifted-async which depends upon a
# buggy async
- location:
    git: https://github.com/input-output-hk/log-warper.git
    commit: fa925f9dadf239b38e2ffcc35f9d241a9fcb7d55
  extra-dep: true

- location:
    git: https://github.com/input-output-hk/haskell-hedgehog.git
    commit: 2c9e51804e8217dff89f5c32cbe0d79ce20bc508
    subdirs:
      - hedgehog
  extra-dep: true

- location:
    git: https://github.com/avieth/servant-quickcheck.git
    commit: e4e879abca99d0d56015765859fb37af59a81dbb
  extra-dep: true

nix:
  shell-file: shell.nix

extra-deps:
- cryptonite-openssl-0.7
  # - acid-state-0.14.3
# Very important! First release with a fix of 'race' and 'cancel'.
#   https://github.com/simonmar/async/issues/59
#   https://github.com/simonmar/async/issues/81
# It has yet to appear in an LTS.
- async-2.2.1
# There are 2 asyncs -_-
- lifted-async-0.10.0.1
# Stackage has hinotify-0.3.9 which requires async < 2.2
# This older version requires no async.
- hinotify-0.3.8.1

# Serokell stuff
- universum-1.1.0
- serokell-util-0.8.0
# Because serokell-util
- formatting-6.2.5

# Following 9 are not on stackage.
- pvss-0.2.0
- base58-bytestring-0.1.0
- pipes-interleave-1.1.2
- systemd-1.1.2
- tabl-1.0.3
- loc-0.1.3.2
- lens-sop-0.2.0.2
- json-sop-0.2.0.3
- lzma-clib-5.2.2
# TBD why not directory from LTS?
- directory-1.3.1.1
# https://github.com/commercialhaskell/stack/issues/3151
- happy-1.19.5
# https://github.com/commercialhaskell/stack/issues/3151
- entropy-0.3.7
# ekg-statsd version without the unnecessary diffing optimisation
- ekg-statsd-0.2.2.0
# https://github.com/fpco/lts-haskell/issues/70
# Also, graphviz latest needs ghl >=5.4 && <5.6, but stackage has 5.6
- fgl-5.5.3.1
# Good bug fixes in here.
- criterion-1.4.0.0
# Gauge _and_ criterion? Ok, whatever.
- gauge-0.2.1

# Servant stuff not found on stackage
- servant-multipart-0.11.1
# Because of servant-quickcheck
# It defines serverSatisfiesMgr, but requires a newer hspec.
- hspec-2.5.1
- hspec-core-2.5.1
- hspec-discover-2.5.1

# Graphics stuff not found on stackage.
- Chart-diagrams-1.8.2
- graphviz-2999.19.0.0
- diagrams-core-1.4.0.1
# diagrams-core implies lens < 4.16
- lens-4.15.4
# lens-4.15.4 implies free < 5
- free-4.12.4
- diagrams-lib-1.4.2
- diagrams-postscript-1.4
- diagrams-svg-1.4.1.1
- diagrams-solve-0.1.1
- SVGFonts-1.6.0.3
- dual-tree-0.2.1
- pretty-show-1.6.16
- cryptonite-0.25

# Support for wallet's Txmeta tracking
- sqlite-simple-errors-0.6.1.0

# This is for CI to pass --fast to all dependencies
apply-ghc-options: everything

# If you find it too restrictive, you can use `scripts/build/cardano-sl.sh' script
ghc-options:
  cardano-sl:             -Werror -fwarn-redundant-constraints
  cardano-sl-auxx:        -Werror -fwarn-redundant-constraints
  cardano-sl-binary:      -Werror -fwarn-redundant-constraints
  cardano-sl-binary-test: -Werror -fwarn-redundant-constraints
  cardano-sl-block:       -Werror -fwarn-redundant-constraints
  cardano-sl-block-bench: -Werror -fwarn-redundant-constraints
  cardano-sl-block-test:  -Werror -fwarn-redundant-constraints
  cardano-sl-client:      -Werror -fwarn-redundant-constraints
  cardano-sl-core:        -Werror -fwarn-redundant-constraints
  cardano-sl-core-test:   -Werror -fwarn-redundant-constraints
  cardano-sl-crypto:      -Werror -fwarn-redundant-constraints
  cardano-sl-crypto-test: -Werror -fwarn-redundant-constraints
  cardano-sl-db:          -Werror -fwarn-redundant-constraints
  cardano-sl-delegation:  -Werror -fwarn-redundant-constraints
  cardano-sl-explorer:    -Werror -fwarn-redundant-constraints
  cardano-sl-generator:   -Werror -fwarn-redundant-constraints
  cardano-sl-infra:       -Werror -fwarn-redundant-constraints
  cardano-sl-lrc:         -Werror -fwarn-redundant-constraints
  cardano-sl-lrc-test:    -Werror -fwarn-redundant-constraints
  cardano-sl-networking:  -Werror -fwarn-redundant-constraints
  cardano-sl-node:        -Werror -fwarn-redundant-constraints
  cardano-sl-ssc:         -Werror -fwarn-redundant-constraints
  cardano-sl-tools:       -Werror -fwarn-redundant-constraints
  cardano-sl-txp:         -Werror -fwarn-redundant-constraints
  cardano-sl-txp-test:    -Werror -fwarn-redundant-constraints
  cardano-sl-update:      -Werror -fwarn-redundant-constraints
  cardano-sl-util:        -Werror -fwarn-redundant-constraints
  cardano-sl-util-test:   -Werror -fwarn-redundant-constraints
  cardano-sl-wallet:      -Werror -fwarn-redundant-constraints
  cardano-sl-wallet-new:  -Werror -fwarn-redundant-constraints
  node-ipc:               -Werror -fwarn-redundant-constraints<|MERGE_RESOLUTION|>--- conflicted
+++ resolved
@@ -46,11 +46,8 @@
 - wallet
 - wallet-new # The new (unreleased) version of the wallet
 - node-ipc
-<<<<<<< HEAD
 - faucet
-=======
 - acid-state-exts
->>>>>>> 7a7c74d5
 
 - location:
     git: https://github.com/well-typed/cborg
