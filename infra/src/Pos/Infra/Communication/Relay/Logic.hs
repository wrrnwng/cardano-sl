--- conflicted
+++ resolved
@@ -57,13 +57,8 @@
                      InvOrData, MempoolMsg (..), ReqMsg (..), ReqOrRes,
                      ResMsg (..))
 import           Pos.Infra.Network.Types (Bucket)
-<<<<<<< HEAD
-import           Pos.Sinbin.Util.JsonLog.Events (InvReqDataFlowLog (..))
 import           Pos.Util.Trace.Named (TraceNamed, logDebug, logError,
                      logWarning)
-=======
-import           Pos.Util.Trace (Severity (..), Trace, traceWith)
->>>>>>> 66fe2e10
 
 
 data InvReqCommunicationException =
