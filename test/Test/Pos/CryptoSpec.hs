{-# LANGUAGE ScopedTypeVariables #-}
-- | Pos.Crypto specification

module Test.Pos.CryptoSpec
       ( spec
       ) where

import           Data.Binary           (Binary)
import qualified Data.ByteString       as BS
import           Formatting            (build, sformat)
import           Test.Hspec            (Expectation, Spec, describe, shouldBe, specify)
import           Test.Hspec.QuickCheck (prop)
import           Test.QuickCheck       (Property, (===), (==>))
import           Universum

import           Pos.Crypto            (EncShare, Hash, KeyPair (..), LEncShare, LSecret,
                                        LVssPublicKey, PublicKey, Secret, SecretKey,
                                        Signature, Signed, VssPublicKey, checkSig,
                                        deterministic, fullPublicKeyF, hash,
                                        parseFullPublicKey, randomNumber, sign, toPublic)
import           Pos.Ssc.GodTossing    ()

import           Test.Pos.Util         (binaryEncodeDecode, safeCopyEncodeDecode, 
                                        serDeserId)

spec :: Spec
spec = describe "Crypto" $ do
    describe "Random" $ do
        -- Let's protect ourselves against *accidental* random gen changes
        -- (e.g. if binary or cryptonite or some other package decide to
        -- behave differently in a new version)
        describe "random number determinism" $ do
            let seed = BS.pack [1..40]
            specify "[0,1)" $
                deterministic seed (randomNumber 1) `shouldBe` 0
            -- specify "[0,2)" $
            --     deterministic seed (randomNumber 2) `shouldBe` 1
            -- specify "[0,1000)" $
            --     deterministic seed (randomNumber 1000) `shouldBe` 327

    describe "Hashing" $ do
        describe "Hash instances" $ do
            prop
                "Binary"
                (binaryEncodeDecode @(Hash Int))
            prop
                "SafeCopy"
                (safeCopyEncodeDecode @(Hash Int))
        describe "hashes of different values are different" $ do
            prop
                "Bool"
                (hashInequality @Bool)
            prop
                "[()]"
                (hashInequality @[()])
            prop
                "[[Maybe Integer]]"
                (hashInequality @[[Maybe Integer]])
        -- Let's protect ourselves against *accidental* hash changes
        describe "check hash sample" $ do
            specify "1 :: Int" $
                checkHash (1 :: Int)
                    "009d179ba955ae9b0690b8f6a96a866972b1606d97b0c9d8094073a374de77b7612d4ae35ac3e38f4092aced0f1680295a0bc95722ad039253ee6aa275569848"

    describe "Signing" $ do
        describe "Identity testing" $ do
            describe "Binary instances" $ do
<<<<<<< HEAD
                prop "SecretKey"     (binaryEncodeDecode @SecretKey)
                prop "PublicKey"     (binaryEncodeDecode @PublicKey)
                prop "Signature"     (binaryEncodeDecode @(Signature ()))
                prop "Signed"        (binaryEncodeDecode @(Signed Bool))
                prop "VssPublicKey"  (binaryEncodeDecode @VssPublicKey)
                prop "LVssPublicKey" (binaryEncodeDecode @LVssPublicKey)
                prop "LSecret"       (binaryEncodeDecode @LSecret)
                prop "LEncShare"     (binaryEncodeDecode @LEncShare)
            describe "SafeCopy instances" $ do
                prop "SecretKey"     (safeCopyEncodeDecode @SecretKey)
                prop "PublicKey"     (safeCopyEncodeDecode @PublicKey)
                prop "Signature"     (safeCopyEncodeDecode @(Signature ()))
                prop "Signed"        (safeCopyEncodeDecode @(Signed Bool))
                prop "LVssPublicKey" (safeCopyEncodeDecode @LVssPublicKey)
                prop "LSecret"       (safeCopyEncodeDecode @LSecret)
                prop "LEncShare"     (safeCopyEncodeDecode @LEncShare)
        describe "Serialized" $ do
            prop "VssPublicKey <-> LVssPublicKey"
                (serDeserId @VssPublicKey @LVssPublicKey)
            prop "Secret <-> LSecret"
                (serDeserId @Secret @LSecret)
            prop "EncShare <-> LEncShare"
                (serDeserId @EncShare @LEncShare)
=======
                prop "SecretKey" (binaryEncodeDecode @SecretKey)
                prop "PublicKey" (binaryEncodeDecode @PublicKey)
                prop "Signature" (binaryEncodeDecode @(Signature ()))
                prop "Signed"    (binaryEncodeDecode @(Signed Bool))
                prop "VssPublicKey" (binaryEncodeDecode @VssPublicKey)
            describe "MessagePack instances" $ do
                prop "SecretKey" (msgPackEncodeDecode @SecretKey)
                prop "PublicKey" (msgPackEncodeDecode @PublicKey)
                prop "Signature" (msgPackEncodeDecode @(Signature ()))
                prop "Signed"    (msgPackEncodeDecode @(Signed Bool))
            describe "SafeCopy instances" $ do
                prop "SecretKey" (safeCopyEncodeDecode @SecretKey)
                prop "PublicKey" (safeCopyEncodeDecode @PublicKey)
                prop "Signature" (safeCopyEncodeDecode @(Signature ()))
                prop "Signed"    (safeCopyEncodeDecode @(Signed Bool))
>>>>>>> 074feb68
        describe "keys" $ do
            prop
                "derived pubkey equals to generated pubkey"
                keyDerivation
            prop
                "formatted key can be parsed back"
                keyParsing
        describe "signing" $ do
            prop
                "signed data can be verified successfully"
                (signThenVerify @[Int])
            prop
                "signed data can't be verified by a different key"
                (signThenVerifyDifferentKey @[Int])
            prop
                "modified data can't be verified"
                (signThenVerifyDifferentData @[Int])

hashInequality :: (Eq a, Binary a) => a -> a -> Property
hashInequality a b = a /= b ==> hash a /= hash b

checkHash :: Binary a => a -> Text -> Expectation
checkHash x s = sformat build (hash x) `shouldBe` s

keyDerivation :: KeyPair -> Property
keyDerivation kp = getPub kp === toPublic (getSec kp)

keyParsing :: PublicKey -> Property
keyParsing pk = parseFullPublicKey (sformat fullPublicKeyF pk) === Just pk

signThenVerify
    :: Binary a
    => SecretKey -> a -> Bool
signThenVerify sk a = checkSig (toPublic sk) a $ sign sk a

signThenVerifyDifferentKey
    :: Binary a
    => SecretKey -> PublicKey -> a -> Property
signThenVerifyDifferentKey sk1 pk2 a =
    (toPublic sk1 /= pk2) ==> not (checkSig pk2 a $ sign sk1 a)

signThenVerifyDifferentData
    :: (Eq a, Binary a)
    => SecretKey -> a -> a -> Property
signThenVerifyDifferentData sk a b =
    (a /= b) ==> not (checkSig (toPublic sk) b $ sign sk a)<|MERGE_RESOLUTION|>--- conflicted
+++ resolved
@@ -20,7 +20,7 @@
                                         parseFullPublicKey, randomNumber, sign, toPublic)
 import           Pos.Ssc.GodTossing    ()
 
-import           Test.Pos.Util         (binaryEncodeDecode, safeCopyEncodeDecode, 
+import           Test.Pos.Util         (binaryEncodeDecode, safeCopyEncodeDecode,
                                         serDeserId)
 
 spec :: Spec
@@ -65,7 +65,6 @@
     describe "Signing" $ do
         describe "Identity testing" $ do
             describe "Binary instances" $ do
-<<<<<<< HEAD
                 prop "SecretKey"     (binaryEncodeDecode @SecretKey)
                 prop "PublicKey"     (binaryEncodeDecode @PublicKey)
                 prop "Signature"     (binaryEncodeDecode @(Signature ()))
@@ -89,23 +88,6 @@
                 (serDeserId @Secret @LSecret)
             prop "EncShare <-> LEncShare"
                 (serDeserId @EncShare @LEncShare)
-=======
-                prop "SecretKey" (binaryEncodeDecode @SecretKey)
-                prop "PublicKey" (binaryEncodeDecode @PublicKey)
-                prop "Signature" (binaryEncodeDecode @(Signature ()))
-                prop "Signed"    (binaryEncodeDecode @(Signed Bool))
-                prop "VssPublicKey" (binaryEncodeDecode @VssPublicKey)
-            describe "MessagePack instances" $ do
-                prop "SecretKey" (msgPackEncodeDecode @SecretKey)
-                prop "PublicKey" (msgPackEncodeDecode @PublicKey)
-                prop "Signature" (msgPackEncodeDecode @(Signature ()))
-                prop "Signed"    (msgPackEncodeDecode @(Signed Bool))
-            describe "SafeCopy instances" $ do
-                prop "SecretKey" (safeCopyEncodeDecode @SecretKey)
-                prop "PublicKey" (safeCopyEncodeDecode @PublicKey)
-                prop "Signature" (safeCopyEncodeDecode @(Signature ()))
-                prop "Signed"    (safeCopyEncodeDecode @(Signed Bool))
->>>>>>> 074feb68
         describe "keys" $ do
             prop
                 "derived pubkey equals to generated pubkey"
