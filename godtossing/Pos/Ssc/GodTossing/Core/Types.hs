{-# LANGUAGE TypeFamilies #-}

-- | Core types of GodTossing SSC.

module Pos.Ssc.GodTossing.Core.Types
       (
         -- * Commitments
         Commitment (..)
       , getCommShares
       , CommitmentSignature
       , SignedCommitment
       , CommitmentsMap (getCommitmentsMap)
       , mkCommitmentsMap
       , mkCommitmentsMapUnsafe

       -- * Openings
       , Opening (..)
       , OpeningsMap

         -- * Shares
       , InnerSharesMap
       , SharesMap
       , SharesDistribution

<<<<<<< HEAD
         -- * Vss certificates
       , VssCertificate (vcVssKey, vcExpiryEpoch, vcSignature, vcSigningKey)
       , mkVssCertificate
       , recreateVssCertificate
       , getCertId
       , VssCertificatesMap(..)
       , mkVssCertificatesMap
       , mkVssCertificatesMapLossy
       , mkVssCertificatesMapSingleton
       , memberVss
       , lookupVss
       , insertVss
       , deleteVss

=======
>>>>>>> f5c68c86
       -- * Payload
       , GtPayload (..)
       , GtProof (..)

         -- * Misc
       , NodeSet
       ) where

import           Control.Lens        (each, traverseOf)
import           Data.Hashable       (Hashable (..))
import           Data.HashMap.Strict (HashMap)
import qualified Data.HashMap.Strict as HM
import           Data.List.Extra     (nubOrdOn)
import qualified Data.Text.Buildable
<<<<<<< HEAD
import           Formatting          (bprint, build, int, (%))
import           Serokell.Util       (allDistinct)
=======
import           Formatting          (bprint, build, (%))
>>>>>>> f5c68c86
import           Universum

import           Pos.Binary.Class    (AsBinary (..), fromBinaryM, serialize')
import           Pos.Binary.Core     ()
import           Pos.Core.Address    (addressHash)
import           Pos.Core.Types      (EpochIndex, StakeholderId)
import           Pos.Core.Vss        (VssCertificatesMap)
import           Pos.Crypto          (DecShare, EncShare, Hash, PublicKey, Secret,
                                      SecretProof, Signature, VssPublicKey)

type NodeSet = HashSet StakeholderId

----------------------------------------------------------------------------
-- Commitments
----------------------------------------------------------------------------

-- | Commitment is a message generated during the first stage of GodTossing.
-- It contains encrypted shares and proof of secret.
--
-- There can be more than one share generated for a single participant.
data Commitment = Commitment
    { commProof  :: !SecretProof
    , commShares :: !(HashMap (AsBinary VssPublicKey)
                              (NonEmpty (AsBinary EncShare)))
    } deriving (Show, Eq, Generic)

instance NFData Commitment
instance Hashable Commitment

-- | Get commitment shares.
getCommShares :: Commitment -> Maybe [(VssPublicKey, NonEmpty EncShare)]
getCommShares =
    traverseOf (each . _1) fromBinaryM <=<          -- decode keys
    traverseOf (each . _2 . each) fromBinaryM .     -- decode shares
    HM.toList . commShares

instance Ord Commitment where
    compare = comparing (serialize' . commProof) <>
              comparing (sort . HM.toList . commShares)

-- | Signature which ensures that commitment was generated by node
-- with given public key for given epoch.
type CommitmentSignature = Signature (EpochIndex, Commitment)

type SignedCommitment = (PublicKey, Commitment, CommitmentSignature)

-- | 'CommitmentsMap' is a wrapper for 'HashMap StakeholderId SignedCommitment'
-- which ensures that keys are consistent with values, i. e. 'PublicKey'
-- from 'SignedCommitment' corresponds to key which is 'StakeholderId'.
newtype CommitmentsMap = CommitmentsMap
    { getCommitmentsMap :: HashMap StakeholderId SignedCommitment
    } deriving (Generic, Semigroup, Monoid, Show, Eq, Container, NFData)

type instance Element CommitmentsMap = SignedCommitment

-- | Safe constructor of 'CommitmentsMap'.
mkCommitmentsMap :: [SignedCommitment] -> CommitmentsMap
mkCommitmentsMap = CommitmentsMap . HM.fromList . map toCommPair
  where
    toCommPair signedComm@(pk, _, _) = (addressHash pk, signedComm)

-- | Unsafe straightforward constructor of 'CommitmentsMap'.
mkCommitmentsMapUnsafe :: HashMap StakeholderId SignedCommitment
                       -> CommitmentsMap
mkCommitmentsMapUnsafe = CommitmentsMap

----------------------------------------------------------------------------
-- Openings
----------------------------------------------------------------------------

-- | Opening reveals secret.
newtype Opening = Opening
    { getOpening :: (AsBinary Secret)
    } deriving (Show, Eq, Generic, Buildable, NFData)

type OpeningsMap = HashMap StakeholderId Opening

----------------------------------------------------------------------------
-- Shares
----------------------------------------------------------------------------

-- | Each node generates several 'SharedSeed's, breaks every
-- 'SharedSeed' into 'Share's, and sends those encrypted shares to
-- other nodes (for i-th commitment at i-th element of NonEmpty
-- list). Then those shares are decrypted.
type InnerSharesMap = HashMap StakeholderId (NonEmpty (AsBinary DecShare))

-- | In a 'SharesMap', for each node we collect shares which said node
-- has received and decrypted:
--
--   * Outer key = who decrypted the share
--   * Inner key = who created the share
--
-- Let's say that there are participants {A, B, C}. If A has generated a
-- secret and shared it, A's shares will be denoted as Ab and Ac (sent
-- correspondingly to B and C). Then node B will decrypt the share and get
-- Ab_dec; same for other nodes and participants. In the end, after the
-- second phase of the protocol completes and we gather everyone's shares,
-- we'll get the following map:
--
-- @
-- { A: {B: Ba_dec, C: Ca_dec}
-- , B: {A: Ab_dec, C: Cb_dec}
-- , C: {A: Ac_dec, B: Bc_dec}
-- }
-- @
--
-- (Here there's only one share per node, but in reality there'll be more.)
type SharesMap = HashMap StakeholderId InnerSharesMap

-- | This maps shareholders to amount of shares she should issue. Depends on
-- the stake distribution.
type SharesDistribution = HashMap StakeholderId Word16

instance Buildable (StakeholderId, Word16) where
    build (id, c) = bprint ("("%build%": "%build%" shares)") id c

----------------------------------------------------------------------------
<<<<<<< HEAD
-- Vss certificates
----------------------------------------------------------------------------

-- | VssCertificate allows VssPublicKey to participate in MPC. Each
-- stakeholder should create a Vss keypair, sign VSS public key with signing
-- key and send it into blockchain.
--
-- A public key of node is included in certificate in order to enable
-- validation of it using only node's P2PKH address. Expiry epoch is last
-- epoch when certificate is valid, expiry epoch is included in certificate
-- and signature.
--
-- Other nodes accept this certificate if it is valid and if node has enough
-- stake.
--
-- Invariant: 'checkSig vcSigningKey (vcVssKey, vcExpiryEpoch) vcSignature'.
data VssCertificate = VssCertificate
    { vcVssKey      :: !(AsBinary VssPublicKey)
    , vcExpiryEpoch :: !EpochIndex
    -- ^ Epoch up to which certificates is valid.
    , vcSignature   :: !(Signature (AsBinary VssPublicKey, EpochIndex))
    , vcSigningKey  :: !PublicKey
    } deriving (Show, Eq, Generic)

instance NFData VssCertificate

instance Ord VssCertificate where
    compare a b = toTuple a `compare` toTuple b
      where
        toTuple VssCertificate {..} =
            (vcExpiryEpoch, vcVssKey, vcSigningKey, vcSignature)

instance Buildable VssCertificate where
    build VssCertificate {..} = bprint
        ("vssCert:"%build%":"%int) vcSigningKey vcExpiryEpoch

instance Hashable VssCertificate where
    hashWithSalt s VssCertificate{..} =
        hashWithSalt s (vcExpiryEpoch, vcVssKey, vcSigningKey, vcSignature)

-- | Make VssCertificate valid up to given epoch using 'SecretKey' to sign
-- data.
mkVssCertificate :: SecretKey -> AsBinary VssPublicKey -> EpochIndex -> VssCertificate
mkVssCertificate sk vk expiry =
    VssCertificate vk expiry signature (toPublic sk)
  where
    signature = sign SignVssCert sk (vk, expiry)

-- | Recreate 'VssCertificate' from its contents. This function main
-- 'fail' if data is invalid.
recreateVssCertificate
    :: MonadFail m
    => AsBinary VssPublicKey
    -> EpochIndex
    -> Signature (AsBinary VssPublicKey, EpochIndex)
    -> PublicKey
    -> m VssCertificate
recreateVssCertificate vssKey epoch sig pk =
    res <$
    (unless (checkCertSign res) $ fail "recreateVssCertificate: invalid sign")
  where
    res =
        VssCertificate
        { vcVssKey = vssKey
        , vcExpiryEpoch = epoch
        , vcSignature = sig
        , vcSigningKey = pk
        }

-- CHECK: @checkCertSign
-- | Check that the VSS certificate is signed properly
-- #checkPubKeyAddress
-- #checkSig
checkCertSign :: VssCertificate -> Bool
checkCertSign VssCertificate {..} =
    checkSig SignVssCert vcSigningKey (vcVssKey, vcExpiryEpoch) vcSignature

getCertId :: VssCertificate -> StakeholderId
getCertId = addressHash . vcSigningKey

-- | VssCertificatesMap contains all valid certificates collected
-- during some period of time.
--
-- Invariants:
--   * stakeholder ids correspond to 'vcSigningKey's of associated certs
--   * no two certs have the same 'vcVssKey'
newtype VssCertificatesMap = UnsafeVssCertificatesMap
    { getVssCertificatesMap :: HashMap StakeholderId VssCertificate }
    deriving (Eq, Show, Generic, NFData, Monoid, Container, NontrivialContainer)

type instance Element VssCertificatesMap = VssCertificate

memberVss :: StakeholderId -> VssCertificatesMap -> Bool
memberVss id (UnsafeVssCertificatesMap m) = HM.member id m

lookupVss :: StakeholderId -> VssCertificatesMap -> Maybe VssCertificate
lookupVss id (UnsafeVssCertificatesMap m) = HM.lookup id m

-- | Insert a certificate into the map.
--
-- In order to preserve invariants, this function removes certificates with
-- our certificate's signing key / VSS key, if they exist. It also returns a
-- list of deleted certificates' keys.
insertVss :: VssCertificate
          -> VssCertificatesMap
          -> (VssCertificatesMap, [StakeholderId])
insertVss c (UnsafeVssCertificatesMap m) =
    ( UnsafeVssCertificatesMap $
      HM.insert (getCertId c) c $
      HM.filter (not . willBeDeleted) m
    , deleted
    )
  where
    willBeDeleted c2 = vcVssKey     c2 == vcVssKey     c
                    || vcSigningKey c2 == vcSigningKey c
    deleted = HM.keys $ HM.filter willBeDeleted m

deleteVss :: StakeholderId -> VssCertificatesMap -> VssCertificatesMap
deleteVss id (UnsafeVssCertificatesMap m) = UnsafeVssCertificatesMap (HM.delete id m)

-- | Safe constructor of 'VssCertificatesMap'. It doesn't allow certificates
-- with duplicate signing keys or with duplicate 'vcVssKey's.
mkVssCertificatesMap
    :: MonadFail m
    => [VssCertificate] -> m VssCertificatesMap
mkVssCertificatesMap certs = do
    unless (allDistinct (map vcSigningKey certs)) $
        fail "mkVssCertificatesMap: two certs have the same signing key"
    unless (allDistinct (map vcVssKey certs)) $
        fail "mkVssCertificatesMap: two certs have the same VSS key"
    pure $ UnsafeVssCertificatesMap (HM.fromList (map toCertPair certs))
  where
    toCertPair vc = (getCertId vc, vc)

-- | A convenient constructor of 'VssCertificatesMap' that throws away
-- certificates with duplicate signing keys or with duplicate 'vcVssKey's.
mkVssCertificatesMapLossy :: [VssCertificate] -> VssCertificatesMap
mkVssCertificatesMapLossy =
    UnsafeVssCertificatesMap . HM.fromList .
    map toCertPair . nubOrdOn vcVssKey
  where
    toCertPair vc = (getCertId vc, vc)

-- | A map with a single certificate is always valid so this function is
-- safe to use in case you have one certificate and want to create a map
-- from it.
mkVssCertificatesMapSingleton :: VssCertificate -> VssCertificatesMap
mkVssCertificatesMapSingleton vc =
    UnsafeVssCertificatesMap $ HM.singleton (getCertId vc) vc

----------------------------------------------------------------------------
=======
>>>>>>> f5c68c86
-- Payload and proof
----------------------------------------------------------------------------

-- | Payload included into blocks.
data GtPayload
    = CommitmentsPayload
        { gpComms :: !CommitmentsMap
        , gpVss   :: !VssCertificatesMap }
    | OpeningsPayload
        { gpOpenings :: !OpeningsMap
        , gpVss      :: !VssCertificatesMap }
    | SharesPayload
        { gpShares :: !SharesMap
        , gpVss    :: !VssCertificatesMap }
    | CertificatesPayload
        { gpVss    :: !VssCertificatesMap }
    deriving (Eq, Show, Generic)

-- | Proof of GtPayload.
data GtProof
    = CommitmentsProof
        { gprComms :: !(Hash CommitmentsMap)
        , gprVss   :: !(Hash VssCertificatesMap) }
    | OpeningsProof
        { gprOpenings :: !(Hash OpeningsMap)
        , gprVss      :: !(Hash VssCertificatesMap) }
    | SharesProof
        { gprShares :: !(Hash SharesMap)
        , gprVss    :: !(Hash VssCertificatesMap) }
    | CertificatesProof
        { gprVss    :: !(Hash VssCertificatesMap) }
    deriving (Show, Eq, Generic)

instance NFData GtPayload
instance NFData GtProof<|MERGE_RESOLUTION|>--- conflicted
+++ resolved
@@ -22,23 +22,6 @@
        , SharesMap
        , SharesDistribution
 
-<<<<<<< HEAD
-         -- * Vss certificates
-       , VssCertificate (vcVssKey, vcExpiryEpoch, vcSignature, vcSigningKey)
-       , mkVssCertificate
-       , recreateVssCertificate
-       , getCertId
-       , VssCertificatesMap(..)
-       , mkVssCertificatesMap
-       , mkVssCertificatesMapLossy
-       , mkVssCertificatesMapSingleton
-       , memberVss
-       , lookupVss
-       , insertVss
-       , deleteVss
-
-=======
->>>>>>> f5c68c86
        -- * Payload
        , GtPayload (..)
        , GtProof (..)
@@ -51,14 +34,8 @@
 import           Data.Hashable       (Hashable (..))
 import           Data.HashMap.Strict (HashMap)
 import qualified Data.HashMap.Strict as HM
-import           Data.List.Extra     (nubOrdOn)
 import qualified Data.Text.Buildable
-<<<<<<< HEAD
-import           Formatting          (bprint, build, int, (%))
-import           Serokell.Util       (allDistinct)
-=======
 import           Formatting          (bprint, build, (%))
->>>>>>> f5c68c86
 import           Universum
 
 import           Pos.Binary.Class    (AsBinary (..), fromBinaryM, serialize')
@@ -177,160 +154,6 @@
     build (id, c) = bprint ("("%build%": "%build%" shares)") id c
 
 ----------------------------------------------------------------------------
-<<<<<<< HEAD
--- Vss certificates
-----------------------------------------------------------------------------
-
--- | VssCertificate allows VssPublicKey to participate in MPC. Each
--- stakeholder should create a Vss keypair, sign VSS public key with signing
--- key and send it into blockchain.
---
--- A public key of node is included in certificate in order to enable
--- validation of it using only node's P2PKH address. Expiry epoch is last
--- epoch when certificate is valid, expiry epoch is included in certificate
--- and signature.
---
--- Other nodes accept this certificate if it is valid and if node has enough
--- stake.
---
--- Invariant: 'checkSig vcSigningKey (vcVssKey, vcExpiryEpoch) vcSignature'.
-data VssCertificate = VssCertificate
-    { vcVssKey      :: !(AsBinary VssPublicKey)
-    , vcExpiryEpoch :: !EpochIndex
-    -- ^ Epoch up to which certificates is valid.
-    , vcSignature   :: !(Signature (AsBinary VssPublicKey, EpochIndex))
-    , vcSigningKey  :: !PublicKey
-    } deriving (Show, Eq, Generic)
-
-instance NFData VssCertificate
-
-instance Ord VssCertificate where
-    compare a b = toTuple a `compare` toTuple b
-      where
-        toTuple VssCertificate {..} =
-            (vcExpiryEpoch, vcVssKey, vcSigningKey, vcSignature)
-
-instance Buildable VssCertificate where
-    build VssCertificate {..} = bprint
-        ("vssCert:"%build%":"%int) vcSigningKey vcExpiryEpoch
-
-instance Hashable VssCertificate where
-    hashWithSalt s VssCertificate{..} =
-        hashWithSalt s (vcExpiryEpoch, vcVssKey, vcSigningKey, vcSignature)
-
--- | Make VssCertificate valid up to given epoch using 'SecretKey' to sign
--- data.
-mkVssCertificate :: SecretKey -> AsBinary VssPublicKey -> EpochIndex -> VssCertificate
-mkVssCertificate sk vk expiry =
-    VssCertificate vk expiry signature (toPublic sk)
-  where
-    signature = sign SignVssCert sk (vk, expiry)
-
--- | Recreate 'VssCertificate' from its contents. This function main
--- 'fail' if data is invalid.
-recreateVssCertificate
-    :: MonadFail m
-    => AsBinary VssPublicKey
-    -> EpochIndex
-    -> Signature (AsBinary VssPublicKey, EpochIndex)
-    -> PublicKey
-    -> m VssCertificate
-recreateVssCertificate vssKey epoch sig pk =
-    res <$
-    (unless (checkCertSign res) $ fail "recreateVssCertificate: invalid sign")
-  where
-    res =
-        VssCertificate
-        { vcVssKey = vssKey
-        , vcExpiryEpoch = epoch
-        , vcSignature = sig
-        , vcSigningKey = pk
-        }
-
--- CHECK: @checkCertSign
--- | Check that the VSS certificate is signed properly
--- #checkPubKeyAddress
--- #checkSig
-checkCertSign :: VssCertificate -> Bool
-checkCertSign VssCertificate {..} =
-    checkSig SignVssCert vcSigningKey (vcVssKey, vcExpiryEpoch) vcSignature
-
-getCertId :: VssCertificate -> StakeholderId
-getCertId = addressHash . vcSigningKey
-
--- | VssCertificatesMap contains all valid certificates collected
--- during some period of time.
---
--- Invariants:
---   * stakeholder ids correspond to 'vcSigningKey's of associated certs
---   * no two certs have the same 'vcVssKey'
-newtype VssCertificatesMap = UnsafeVssCertificatesMap
-    { getVssCertificatesMap :: HashMap StakeholderId VssCertificate }
-    deriving (Eq, Show, Generic, NFData, Monoid, Container, NontrivialContainer)
-
-type instance Element VssCertificatesMap = VssCertificate
-
-memberVss :: StakeholderId -> VssCertificatesMap -> Bool
-memberVss id (UnsafeVssCertificatesMap m) = HM.member id m
-
-lookupVss :: StakeholderId -> VssCertificatesMap -> Maybe VssCertificate
-lookupVss id (UnsafeVssCertificatesMap m) = HM.lookup id m
-
--- | Insert a certificate into the map.
---
--- In order to preserve invariants, this function removes certificates with
--- our certificate's signing key / VSS key, if they exist. It also returns a
--- list of deleted certificates' keys.
-insertVss :: VssCertificate
-          -> VssCertificatesMap
-          -> (VssCertificatesMap, [StakeholderId])
-insertVss c (UnsafeVssCertificatesMap m) =
-    ( UnsafeVssCertificatesMap $
-      HM.insert (getCertId c) c $
-      HM.filter (not . willBeDeleted) m
-    , deleted
-    )
-  where
-    willBeDeleted c2 = vcVssKey     c2 == vcVssKey     c
-                    || vcSigningKey c2 == vcSigningKey c
-    deleted = HM.keys $ HM.filter willBeDeleted m
-
-deleteVss :: StakeholderId -> VssCertificatesMap -> VssCertificatesMap
-deleteVss id (UnsafeVssCertificatesMap m) = UnsafeVssCertificatesMap (HM.delete id m)
-
--- | Safe constructor of 'VssCertificatesMap'. It doesn't allow certificates
--- with duplicate signing keys or with duplicate 'vcVssKey's.
-mkVssCertificatesMap
-    :: MonadFail m
-    => [VssCertificate] -> m VssCertificatesMap
-mkVssCertificatesMap certs = do
-    unless (allDistinct (map vcSigningKey certs)) $
-        fail "mkVssCertificatesMap: two certs have the same signing key"
-    unless (allDistinct (map vcVssKey certs)) $
-        fail "mkVssCertificatesMap: two certs have the same VSS key"
-    pure $ UnsafeVssCertificatesMap (HM.fromList (map toCertPair certs))
-  where
-    toCertPair vc = (getCertId vc, vc)
-
--- | A convenient constructor of 'VssCertificatesMap' that throws away
--- certificates with duplicate signing keys or with duplicate 'vcVssKey's.
-mkVssCertificatesMapLossy :: [VssCertificate] -> VssCertificatesMap
-mkVssCertificatesMapLossy =
-    UnsafeVssCertificatesMap . HM.fromList .
-    map toCertPair . nubOrdOn vcVssKey
-  where
-    toCertPair vc = (getCertId vc, vc)
-
--- | A map with a single certificate is always valid so this function is
--- safe to use in case you have one certificate and want to create a map
--- from it.
-mkVssCertificatesMapSingleton :: VssCertificate -> VssCertificatesMap
-mkVssCertificatesMapSingleton vc =
-    UnsafeVssCertificatesMap $ HM.singleton (getCertId vc) vc
-
-----------------------------------------------------------------------------
-=======
->>>>>>> f5c68c86
 -- Payload and proof
 ----------------------------------------------------------------------------
 
