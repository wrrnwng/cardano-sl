{-# LANGUAGE DataKinds                  #-}
{-# LANGUAGE DeriveTraversable          #-}
{-# LANGUAGE FlexibleInstances          #-}
{-# LANGUAGE GeneralizedNewtypeDeriving #-}
{-# LANGUAGE KindSignatures             #-}
{-# LANGUAGE RecordWildCards            #-}
module Main where

import           Universum

import           Data.Maybe (fromJust)
import           Mockable (Production (..), runProduction)
import qualified Pos.Client.CLI as CLI
import           Pos.Communication (ActionSpec (..))
import           Pos.DB.DB (initNodeDBs)
import           Pos.Launcher (NodeParams (..), NodeResources (..), bpLoggingParams,
                               bracketNodeResources, loggerBracket, lpDefaultName, runNode,
                               withConfigurations)
import           Pos.Launcher.Configuration (ConfigurationOptions, HasConfigurations)
import           Pos.Ssc.Types (SscParams)
import           Pos.Txp (txpGlobalSettings)
import           Pos.Util (logException)
import           Pos.Util.CompileInfo (HasCompileInfo, retrieveCompileTimeInfo, withCompileInfo)
import           Pos.Util.UserSecret (usVss)
import           Pos.Wallet.Web (AddrCIdHashes (..), bracketWalletWS, bracketWalletWebDB, getSKById,
                                 getWalletAddresses, runWRealMode, syncWalletsWithGState)
import           Pos.Wallet.Web.Mode (WalletWebMode)
<<<<<<< HEAD
import           Pos.Wallet.Web.State (askWalletDB, askWalletSnapshot, flushWalletStorage)
import           Servant.Swagger (HasSwagger)
=======
import           Pos.Wallet.Web.State (flushWalletStorage)
>>>>>>> f5f3ea1c
import           System.Wlog (LoggerName, Severity, logInfo, logMessage, usingLoggerName)

import qualified Cardano.Wallet.Kernel as Kernel
import qualified Cardano.Wallet.Kernel.Mode as Kernel.Mode
import           Cardano.Wallet.Server.CLI (ChooseWalletBackend (..), NewWalletBackendParams (..),
                                            WalletBackendParams (..), WalletStartupOptions (..),
                                            getWalletNodeOptions, walletDbPath, walletFlushDb,
                                            walletRebuildDb)
import qualified Cardano.Wallet.Server.Plugins as Plugins


-- | Default logger name when one is not provided on the command line
defaultLoggerName :: LoggerName
defaultLoggerName = "node"

{-
   Most of the code below has been copied & adapted from wallet/node/Main.hs as a path
   of least resistance to make the wallet-new prototype independent (to an extend)
   from breaking changes to the current wallet.
-}

-- | The "workhorse" responsible for starting a Cardano edge node plus a number of extra plugins.
actionWithWallet :: (HasConfigurations, HasCompileInfo)
                 => SscParams
                 -> NodeParams
                 -> WalletBackendParams
                 -> Production ()
actionWithWallet sscParams nodeParams wArgs@WalletBackendParams {..} =
    bracketWalletWebDB (walletDbPath walletDbOptions) (walletRebuildDb walletDbOptions) $ \db ->
        bracketWalletWS $ \conn ->
            bracketNodeResources nodeParams sscParams
                txpGlobalSettings
                initNodeDBs $ \nr@NodeResources {..} -> do
                    ref <- newIORef mempty
                    runWRealMode db conn (AddrCIdHashes ref) nr (mainAction nr)
  where
    mainAction = runNodeWithInit $ do
        when (walletFlushDb walletDbOptions) $ do
            logInfo "Flushing wallet db..."
            askWalletDB >>= flushWalletStorage
            logInfo "Resyncing wallets with blockchain..."
            syncWallets

    runNodeWithInit init nr =
        let (ActionSpec f, outs) = runNode nr plugins
         in (ActionSpec $ \s -> init >> f s, outs)

    syncWallets :: WalletWebMode ()
    syncWallets = do
        addrs <- getWalletAddresses <$> askWalletSnapshot
        sks <- mapM getSKById addrs
        syncWalletsWithGState sks

    plugins :: (HasConfigurations, HasCompileInfo) => Plugins.Plugin WalletWebMode
    plugins = mconcat [ Plugins.conversation wArgs
                      , Plugins.legacyWalletBackend wArgs
                      , Plugins.acidCleanupWorker wArgs
                      , Plugins.resubmitterPlugin
                      , Plugins.notifierPlugin
                      ]

actionWithNewWallet :: (HasConfigurations, HasCompileInfo)
                    => SscParams
                    -> NodeParams
                    -> NewWalletBackendParams
                    -> Production ()
actionWithNewWallet sscParams nodeParams params =
    bracketNodeResources
        nodeParams
        sscParams
        txpGlobalSettings
        initNodeDBs $ \nr -> do
      -- TODO: Will probably want to extract some parameters from the
      -- 'NewWalletBackendParams' to construct or initialize the wallet
      Kernel.bracketPassiveWallet logMessage' $ \wallet ->
        Kernel.Mode.runWalletMode nr wallet (mainAction wallet nr)
  where
    mainAction w = runNodeWithInit w $
        liftIO $ Kernel.init w

    runNodeWithInit w init nr =
        let (ActionSpec f, outs) = runNode nr (plugins w)
         in (ActionSpec $ \s -> init >> f s, outs)

    -- TODO: Don't know if we need any of the other plugins that are used
    -- in the legacy wallet (see 'actionWithWallet').
    plugins :: Kernel.PassiveWallet -> Plugins.Plugin Kernel.Mode.WalletMode
    plugins w = mconcat [ Plugins.walletBackend params w ]

    -- Extract the logger name from node parameters
    --
    -- TODO: Not sure what the policy is for logger names of components.
    -- For now we just use the one from the node itself.
    logMessage' :: Severity -> Text -> IO ()
    logMessage' sev txt =
        usingLoggerName loggerName $ logMessage sev txt
      where
        loggerName :: LoggerName
        loggerName = lpDefaultName . bpLoggingParams . npBaseParams $ nodeParams

-- | Runs an edge node plus its wallet backend API.
startEdgeNode :: HasCompileInfo
              => WalletStartupOptions
              -> Production ()
startEdgeNode WalletStartupOptions{..} =
  withConfigurations conf $ do
      (sscParams, nodeParams) <- getParameters
      case wsoWalletBackendParams of
        WalletLegacy legacyParams ->
          actionWithWallet sscParams nodeParams legacyParams
        WalletNew newParams ->
          actionWithNewWallet sscParams nodeParams newParams
  where
    getParameters :: HasConfigurations => Production (SscParams, NodeParams)
    getParameters = do

      currentParams <- CLI.getNodeParams defaultLoggerName wsoNodeArgs nodeArgs
      let vssSK = fromJust $ npUserSecret currentParams ^. usVss
      let gtParams = CLI.gtSscParams wsoNodeArgs vssSK (npBehaviorConfig currentParams)

      CLI.printInfoOnStart wsoNodeArgs
      logInfo "Wallet is enabled!"

      return (gtParams, currentParams)

    conf :: ConfigurationOptions
    conf = CLI.configurationOptions $ CLI.commonArgs wsoNodeArgs

    nodeArgs :: CLI.NodeArgs
    nodeArgs = CLI.NodeArgs { CLI.behaviorConfigPath = Nothing }


-- | The main entrypoint for the Wallet.
main :: IO ()
main = withCompileInfo $(retrieveCompileTimeInfo) $ do
    cfg <- getWalletNodeOptions
    putText "Wallet is starting..."
    let loggingParams = CLI.loggingParams defaultLoggerName (wsoNodeArgs cfg)
    loggerBracket loggingParams . logException "node" . runProduction $ do
        logInfo "[Attention] Software is built with the wallet backend"
        startEdgeNode cfg<|MERGE_RESOLUTION|>--- conflicted
+++ resolved
@@ -25,12 +25,7 @@
 import           Pos.Wallet.Web (AddrCIdHashes (..), bracketWalletWS, bracketWalletWebDB, getSKById,
                                  getWalletAddresses, runWRealMode, syncWalletsWithGState)
 import           Pos.Wallet.Web.Mode (WalletWebMode)
-<<<<<<< HEAD
 import           Pos.Wallet.Web.State (askWalletDB, askWalletSnapshot, flushWalletStorage)
-import           Servant.Swagger (HasSwagger)
-=======
-import           Pos.Wallet.Web.State (flushWalletStorage)
->>>>>>> f5f3ea1c
 import           System.Wlog (LoggerName, Severity, logInfo, logMessage, usingLoggerName)
 
 import qualified Cardano.Wallet.Kernel as Kernel
