--- conflicted
+++ resolved
@@ -10,12 +10,8 @@
   , getCoreConfigurations
   ) where
 
-<<<<<<< HEAD
-import           Control.Monad.IO.Unlift (MonadUnliftIO, askUnliftIO, withUnliftIO, UnliftIO(UnliftIO), unliftIO)
-=======
 import           Control.Monad.IO.Unlift (MonadUnliftIO, UnliftIO (UnliftIO),
                      askUnliftIO, unliftIO, withUnliftIO)
->>>>>>> f23f7047
 import           Control.Monad.Trans.Class (MonadTrans)
 import           Control.Monad.Trans.Reader (ReaderT (ReaderT), runReaderT)
 import           Control.Monad.Trans.Resource (transResourceT)
@@ -58,11 +54,7 @@
 --
 -- This is also a monad morphism from @'DBReadT' m@ to @m@.
 withMonadDBRead
-<<<<<<< HEAD
-  :: (MonadCatch m, MonadIO m, MonadUnliftIO m)
-=======
   :: (MonadCatch m, MonadUnliftIO m)
->>>>>>> f23f7047
   => CoreConfiguration
   -> Maybe GeneratedSecrets
   -> GenesisData
