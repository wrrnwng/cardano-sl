--- conflicted
+++ resolved
@@ -5,27 +5,6 @@
 {-# LANGUAGE RankNTypes                 #-}
 
 module Cardano.Wallet.Kernel.Compat
-<<<<<<< HEAD
-  ( DBReadT(DBReadT, unDBReadT)
-  , runDBReadT
-  ) where
-
-import Universum
-import Control.Monad.IO.Unlift
-  (MonadUnliftIO(askUnliftIO), unliftIO, UnliftIO(UnliftIO), withUnliftIO)
-import Control.Monad.Trans.Class (MonadTrans)
-import Control.Monad.Trans.Reader (ReaderT(ReaderT), runReaderT)
-import Control.Monad.Trans.Resource (transResourceT)
-import Data.Conduit (transPipe)
-import Pos.Core (CoreConfiguration, withCoreConfiguration,
-                 GenesisData, withGenesisData,
-                 GenesisHash, withGenesisHash, getGenesisHash,
-                 GeneratedSecrets, withGeneratedSecrets,
-                 BlockVersionData, withGenesisBlockVersionData,
-                 ProtocolConstants, withProtocolConstants)
-import Pos.Core.Configuration (HasConfiguration)
-import Pos.DB.Class (Serialized(Serialized), MonadDBRead(..))
-=======
   ( runDBReadT
   , getCoreConfigurations
   ) where
@@ -45,7 +24,6 @@
 import           Pos.Core.Configuration (HasConfiguration)
 import           Pos.DB.Class (MonadDBRead (..), Serialized (Serialized))
 import           Universum
->>>>>>> e3d87804
 
 import           Pos.DB.Block (getSerializedBlock, getSerializedUndo)
 import           Pos.DB.Rocks.Functions (dbGetDefault, dbIterSourceDefault)
@@ -56,11 +34,7 @@
 -- | This monad transformer exists solely to provide a 'MonadRealDB' instance,
 -- as required by upstream libraries.
 newtype DBReadT m a = DBReadT { unDBReadT :: ReaderT NodeDBs m a }
-  deriving (Functor, Applicative, Monad, MonadThrow, MonadTrans, MonadIO)
-
-instance MonadUnliftIO m => MonadUnliftIO (DBReadT m) where
-  askUnliftIO =
-    DBReadT (withUnliftIO (\u -> pure (UnliftIO (unliftIO u . unDBReadT))))
+  deriving (Functor, Applicative, Monad, MonadThrow, MonadTrans)
 
 instance (HasConfiguration, MonadThrow (DBReadT m), MonadRealDB NodeDBs (ReaderT NodeDBs m))
     => MonadDBRead (DBReadT m) where
