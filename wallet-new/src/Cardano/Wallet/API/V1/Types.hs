{-# LANGUAGE ConstraintKinds            #-}
{-# LANGUAGE DeriveGeneric              #-}
{-# LANGUAGE ExplicitNamespaces         #-}
{-# LANGUAGE GeneralizedNewtypeDeriving #-}
{-# LANGUAGE KindSignatures             #-}
{-# LANGUAGE LambdaCase                 #-}
{-# LANGUAGE OverloadedStrings          #-}
{-# LANGUAGE PolyKinds                  #-}
{-# LANGUAGE TemplateHaskell            #-}

-- The hlint parser fails on the `pattern` function, so we disable the
-- language extension here.
{-# LANGUAGE NoPatternSynonyms          #-}

-- See note [Version orphan]
{-# OPTIONS_GHC -fno-warn-orphans #-}

module Cardano.Wallet.API.V1.Types (
    V1 (..)
  , unV1
  -- * Swagger & REST-related types
  , PasswordUpdate (..)
  , AccountUpdate (..)
  , NewAccount (..)
  , Update
  , New
  -- * Domain-specific types
  -- * Wallets
  , Wallet (..)
  , AssuranceLevel (..)
  , NewWallet (..)
  , WalletUpdate (..)
  , WalletId (..)
  , WalletOperation (..)
  , SpendingPassword
  -- * Addresses
  , AddressValidity (..)
  -- * Accounts
  , Account (..)
  , accountsHaveSameId
  , AccountIndex
  -- * Addresses
  , WalletAddress (..)
  , NewAddress (..)
  -- * Payments
  , Payment (..)
  , PaymentSource (..)
  , PaymentDistribution (..)
  , Transaction (..)
  , TransactionType (..)
  , TransactionDirection (..)
  , TransactionStatus(..)
  , EstimatedFees (..)
  -- * Updates
  , WalletSoftwareUpdate (..)
  -- * Settings
  , NodeSettings (..)
  , SlotDuration
  , mkSlotDuration
  , BlockchainHeight
  , mkBlockchainHeight
  , LocalTimeDifference
  , mkLocalTimeDifference
  , EstimatedCompletionTime
  , mkEstimatedCompletionTime
  , SyncThroughput
  , mkSyncThroughput
  , SyncState (..)
  , SyncProgress (..)
  , SyncPercentage
  , mkSyncPercentage
  , NodeInfo (..)
  , TimeInfo(..)
  , SubscriptionStatus(..)
  -- * Some types for the API
  , CaptureWalletId
  , CaptureAccountId
  -- * Core re-exports
  , Core.Address
  ) where

import           Universum

import           Control.Lens (At, Index, IxValue, at, ix, makePrisms, to, (?~))
import           Data.Aeson
import           Data.Aeson.TH as A
import           Data.Aeson.Types (toJSONKeyText, typeMismatch)
import qualified Data.Char as C
import           Data.Swagger as S
import           Data.Swagger.Declare (Declare, look)
import           Data.Swagger.Internal.Schema (GToSchema)
import           Data.Swagger.Internal.TypeShape (GenericHasSimpleShape, GenericShape)
import           Data.Text (Text, dropEnd, toLower)
import qualified Data.Text as T
import qualified Data.Text.Buildable
import           Data.Version (Version)
import           Formatting (bprint, build, fconst, int, sformat, (%))
import           GHC.Generics (Generic, Rep)
import           Network.Transport (EndPointAddress (..))
import           Node (NodeId (..))
import qualified Prelude
import qualified Serokell.Aeson.Options as Serokell
import           Serokell.Util (listJson)
import qualified Serokell.Util.Base16 as Base16
import           Servant
import           Test.QuickCheck
import           Test.QuickCheck.Gen (Gen (..))
import           Test.QuickCheck.Random (mkQCGen)

import           Cardano.Wallet.API.Types.UnitOfMeasure (MeasuredIn (..), UnitOfMeasure (..))
import           Cardano.Wallet.Orphans.Aeson ()

-- V0 logic
import           Pos.Util.Mnemonic (Mnemonic)

-- importing for orphan instances for Coin
import           Pos.Wallet.Web.ClientTypes.Instances ()

import           Cardano.Wallet.Util (showApiUtcTime)
import qualified Data.ByteArray as ByteArray
import qualified Data.ByteString as BS
import qualified Data.Map.Strict as Map
import           Pos.Aeson.Core ()
import qualified Pos.Client.Txp.Util as Core
import           Pos.Core (addressF)
import qualified Pos.Core as Core
import           Pos.Crypto (decodeHash, hashHexF)
import qualified Pos.Crypto.Signing as Core
import           Pos.Infra.Diffusion.Subscription.Status (SubscriptionStatus (..))
<<<<<<< HEAD
import           Pos.Util.Log.LogSafe (BuildableSafeGen (..), SecureLog (..), buildSafe,
                                       buildSafeList, buildSafeMaybe, deriveSafeBuildable,
                                       plainOrSecureF)
=======
import           Pos.Infra.Util.LogSafe (BuildableSafeGen (..), SecureLog (..), buildSafe,
                     buildSafeList, buildSafeMaybe, deriveSafeBuildable, plainOrSecureF)
>>>>>>> f71d71be
import qualified Pos.Wallet.Web.State.Storage as OldStorage

import           Test.Pos.Core.Arbitrary ()

-- | Declare generic schema, while documenting properties
--   For instance:
--
--    data MyData = MyData
--      { myDataField1 :: String
--      , myDataField2 :: String
--      } deriving (Generic)
--
--   instance ToSchema MyData where
--     declareNamedSchema =
--       genericSchemaDroppingPrefix "myData" (\(--^) props -> props
--         & ("field1" --^ "Description 1")
--         & ("field2" --^ "Description 2")
--       )
--
--   -- or, if no descriptions are added to the underlying properties
--
--   instance ToSchema MyData where
--     declareNamedSchema =
--       genericSchemaDroppingPrefix "myData" (\_ -> id)
--
type IsPropertiesMap m =
  (IxValue m ~ Referenced Schema, Index m ~ Text, At m, HasProperties Schema m)

genericSchemaDroppingPrefix
    :: forall a m proxy.
    ( Generic a, ToJSON a, Arbitrary a, GToSchema (Rep a), IsPropertiesMap m
    , GenericHasSimpleShape
        a
        "genericDeclareNamedSchemaUnrestricted"
        (GenericShape (Rep a))
    )
    => String -- ^ Prefix to drop on each constructor tag
    -> ((Index m -> Text -> m -> m) -> m -> m) -- ^ Callback update to attach descriptions to underlying properties
    -> proxy a -- ^ Underlying data-type proxy
    -> Declare (Definitions Schema) NamedSchema
genericSchemaDroppingPrefix prfx extraDoc proxy = do
    let opts = defaultSchemaOptions
          { S.fieldLabelModifier = over (ix 0) C.toLower . drop (length prfx) }
    s <- genericDeclareNamedSchema opts proxy
    defs <- look
    pure $ s
      & over schema (over properties (extraDoc (addFieldDescription defs)))
      & schema . example ?~ toJSON (genExample :: a)
  where
    genExample =
      (unGen (resize 3 arbitrary)) (mkQCGen 42) 42

    addFieldDescription defs field desc =
      over (at field) (addDescription defs field desc)

    addDescription defs field desc ms =
      let
        rewrap s = Just (Inline (s & description ?~ desc))
        err = error ("Unknown field in schema: " <> field <> " " <> desc)
      in
        case ms of
          Just (Inline s) -> rewrap s
          Just (Ref ref)  -> maybe err rewrap (defs ^. at (getReference ref))
          _               -> err


--
-- Versioning
--

-- This deceptively-simple newtype is a wrapper to virtually @all@ the types exposed as
-- part of this API. The reason is twofold:
--
-- 1. We want to version our API, and we want the types to reflect that, without us having
-- to manually write newtype wrappers for all the types.
--
-- 2. Shelter an API from serialisation changes. Across versions of an API types can change,
-- so can they JSON instances. But chances are we might want to reuse most of those for different
-- versions of an API. Think about 'Address' or 'Coin'. Those are core Cardano types we want to
-- probably use for the time being. But their serialisation format can change as it's not defined
-- as part of the API, but in the lower layers of the stack.
--
-- General rules for serialisation:
--
-- 1. Never define an instance on the inner type 'a'. Do it only on 'V1 a'.
newtype V1 a = V1 a deriving (Eq, Ord)

-- | Unwrap the 'V1' newtype to give the underlying type.
unV1 :: V1 a -> a
unV1 (V1 a) = a

makePrisms ''V1

instance Show a => Show (V1 a) where
    show (V1 a) = Prelude.show a

instance Enum a => Enum (V1 a) where
    toEnum x = V1 (toEnum x)
    fromEnum (V1 a) = fromEnum a

instance Bounded a => Bounded (V1 a) where
    minBound = V1 $ minBound @a
    maxBound = V1 $ maxBound @a

instance Buildable a => Buildable (V1 a) where
    build (V1 x) = bprint build x

instance Buildable (SecureLog a) => Buildable (SecureLog (V1 a)) where
    build (SecureLog (V1 x)) = bprint build (SecureLog x)

instance (Buildable a, Buildable b) => Buildable (a, b) where
    build (a, b) = bprint ("("%build%", "%build%")") a b

--
-- Benign instances
--

instance ByteArray.ByteArrayAccess a => ByteArray.ByteArrayAccess (V1 a) where
   length (V1 a) = ByteArray.length a
   withByteArray (V1 a) callback = ByteArray.withByteArray a callback

instance Arbitrary (V1 (Mnemonic 12)) where
    arbitrary =
        V1 <$> arbitrary

instance ToJSON (V1 (Mnemonic 12)) where
    toJSON =
        toJSON . unV1

instance FromJSON (V1 (Mnemonic 12)) where
    parseJSON =
        fmap V1 . parseJSON

instance ToSchema (V1 (Mnemonic 12)) where
    declareNamedSchema _ = do
        NamedSchema _ schm <- declareNamedSchema (Proxy @(Mnemonic 12))
        return $ NamedSchema (Just "V1BackupPhrase") schm

mkPassPhrase :: Text -> Either Text Core.PassPhrase
mkPassPhrase text =
    case Base16.decode text of
        Left e -> Left e
        Right bs -> do
            let bl = BS.length bs
            -- Currently passphrase may be either 32-byte long or empty (for
            -- unencrypted keys).
            if bl == 0 || bl == Core.passphraseLength
                then Right $ ByteArray.convert bs
                else Left $ sformat
                     ("Expected spending password to be of either length 0 or "%int%", not "%int)
                     Core.passphraseLength bl

instance ToJSON (V1 Core.PassPhrase) where
    toJSON = String . Base16.encode . ByteArray.convert

instance FromJSON (V1 Core.PassPhrase) where
    parseJSON (String pp) = case mkPassPhrase pp of
        Left e    -> fail (toString e)
        Right pp' -> pure (V1 pp')
    parseJSON x           = typeMismatch "parseJSON failed for PassPhrase" x

instance Arbitrary (V1 Core.PassPhrase) where
    arbitrary = fmap V1 arbitrary

instance ToSchema (V1 Core.PassPhrase) where
    declareNamedSchema _ = do
        pure $ NamedSchema (Just "V1PassPhrase") $ mempty
            & type_ .~ SwaggerString
            & format ?~ "hex|base16"

instance ToJSON (V1 Core.Coin) where
    toJSON (V1 c) = toJSON . Core.unsafeGetCoin $ c

instance FromJSON (V1 Core.Coin) where
    parseJSON v = do
        i <- Core.Coin <$> parseJSON v
        either (fail . toString) (const (pure (V1 i)))
            $ Core.checkCoin i

instance Arbitrary (V1 Core.Coin) where
    arbitrary = fmap V1 arbitrary

instance ToSchema (V1 Core.Coin) where
    declareNamedSchema _ =
        pure $ NamedSchema (Just "V1Coin") $ mempty
            & type_ .~ SwaggerNumber
            & maximum_ .~ Just (fromIntegral Core.maxCoinVal)

instance ToJSON (V1 Core.Address) where
    toJSON (V1 c) = String $ sformat addressF c

instance FromJSON (V1 Core.Address) where
    parseJSON (String a) = case Core.decodeTextAddress a of
        Left e     -> fail $ "Not a valid Cardano Address: " <> toString e
        Right addr -> pure (V1 addr)
    parseJSON x = typeMismatch "parseJSON failed for Address" x

instance Arbitrary (V1 Core.Address) where
    arbitrary = fmap V1 arbitrary

instance ToSchema (V1 Core.Address) where
    declareNamedSchema _ =
        pure $ NamedSchema (Just "V1Address") $ mempty
            & type_ .~ SwaggerString
            -- TODO: any other constraints we can have here?

instance FromHttpApiData (V1 Core.Address) where
    parseQueryParam = fmap (fmap V1) Core.decodeTextAddress

instance ToHttpApiData (V1 Core.Address) where
    toQueryParam (V1 a) = sformat build a

-- | Represents according to 'apiTimeFormat' format.
instance ToJSON (V1 Core.Timestamp) where
    toJSON timestamp =
        let utcTime = timestamp ^. _V1 . Core.timestampToUTCTimeL
        in  String $ showApiUtcTime utcTime

instance ToHttpApiData (V1 Core.Timestamp) where
    toQueryParam = view (_V1 . Core.timestampToUTCTimeL . to showApiUtcTime)

instance FromHttpApiData (V1 Core.Timestamp) where
    parseQueryParam t =
        maybe
            (Left ("Couldn't parse timestamp or datetime out of: " <> t))
            (Right . V1)
            (Core.parseTimestamp t)

-- | Parses from both UTC time in 'apiTimeFormat' format and a fractional
-- timestamp format.
instance FromJSON (V1 Core.Timestamp) where
    parseJSON = withText "Timestamp" $ \t ->
        maybe
            (fail ("Couldn't parse timestamp or datetime out of: " <> toString t))
            (pure . V1)
            (Core.parseTimestamp t)

instance Arbitrary (V1 Core.Timestamp) where
    arbitrary = fmap V1 arbitrary

instance ToSchema (V1 Core.Timestamp) where
    declareNamedSchema _ =
        pure $ NamedSchema (Just "Timestamp") $ mempty
            & type_ .~ SwaggerString
            & description ?~ "Time in ISO 8601 format"

--
-- Domain-specific types, mostly placeholders.
--

-- | A 'SpendingPassword' represent a secret piece of information which can be
-- optionally supplied by the user to encrypt the private keys. As private keys
-- are needed to spend funds and this password secures spending, here the name
-- 'SpendingPassword'.
-- Practically speaking, it's just a type synonym for a PassPhrase, which is a
-- base16-encoded string.
type SpendingPassword = V1 Core.PassPhrase

instance Monoid (V1 Core.PassPhrase) where
    mempty = V1 mempty
    mappend (V1 a) (V1 b) = V1 (a `mappend` b)

type WalletName = Text


-- | Wallet's Assurance Level
data AssuranceLevel =
    NormalAssurance
  | StrictAssurance
  deriving (Eq, Ord, Show, Enum, Bounded)

instance Arbitrary AssuranceLevel where
    arbitrary = elements [minBound .. maxBound]

deriveJSON Serokell.defaultOptions { A.constructorTagModifier = toString . toLower . dropEnd 9 . fromString
                                   } ''AssuranceLevel

instance ToSchema AssuranceLevel where
    declareNamedSchema _ = do
        pure $ NamedSchema (Just "AssuranceLevel") $ mempty
            & type_ .~ SwaggerString
            & enum_ ?~ ["normal", "strict"]

deriveSafeBuildable ''AssuranceLevel
instance BuildableSafeGen AssuranceLevel where
    buildSafeGen _ NormalAssurance = "normal"
    buildSafeGen _ StrictAssurance = "strict"

-- | A Wallet ID.
newtype WalletId = WalletId Text deriving (Show, Eq, Ord, Generic)

deriveJSON Serokell.defaultOptions ''WalletId

instance ToSchema WalletId where
  declareNamedSchema = genericDeclareNamedSchema defaultSchemaOptions

instance ToJSONKey WalletId

instance Arbitrary WalletId where
  arbitrary =
      let wid = "J7rQqaLLHBFPrgJXwpktaMB1B1kQBXAyc2uRSfRPzNVGiv6TdxBzkPNBUWysZZZdhFG9gRy3sQFfX5wfpLbi4XTFGFxTg"
          in WalletId <$> elements [wid]

deriveSafeBuildable ''WalletId
instance BuildableSafeGen WalletId where
    buildSafeGen sl (WalletId wid) =
        bprint (plainOrSecureF sl build (fconst "<wallet id>")) wid

instance FromHttpApiData WalletId where
    parseQueryParam = Right . WalletId

instance ToHttpApiData WalletId where
    toQueryParam (WalletId wid) = wid


-- | A Wallet Operation
data WalletOperation =
    CreateWallet
  | RestoreWallet
  deriving (Eq, Show, Enum, Bounded)

instance Arbitrary WalletOperation where
    arbitrary = elements [minBound .. maxBound]

-- Drops the @Wallet@ suffix.
deriveJSON Serokell.defaultOptions  { A.constructorTagModifier = reverse . drop 6 . reverse . map C.toLower
                                    } ''WalletOperation

instance ToSchema WalletOperation where
    declareNamedSchema _ = do
        pure $ NamedSchema (Just "WalletOperation") $ mempty
            & type_ .~ SwaggerString
            & enum_ ?~ ["create", "restore"]

deriveSafeBuildable ''WalletOperation
instance BuildableSafeGen WalletOperation where
    buildSafeGen _ CreateWallet  = "create"
    buildSafeGen _ RestoreWallet = "restore"


-- | A type modelling the request for a new 'Wallet'.
data NewWallet = NewWallet {
      newwalBackupPhrase     :: !(V1 (Mnemonic 12))
    , newwalSpendingPassword :: !(Maybe SpendingPassword)
    , newwalAssuranceLevel   :: !AssuranceLevel
    , newwalName             :: !WalletName
    , newwalOperation        :: !WalletOperation
    } deriving (Eq, Show, Generic)

deriveJSON Serokell.defaultOptions  ''NewWallet

instance Arbitrary NewWallet where
  arbitrary = NewWallet <$> arbitrary
                        <*> pure Nothing
                        <*> arbitrary
                        <*> pure "My Wallet"
                        <*> arbitrary

instance ToSchema NewWallet where
  declareNamedSchema =
    genericSchemaDroppingPrefix "newwal" (\(--^) props -> props
      & ("backupPhrase"     --^ "Backup phrase to restore the wallet.")
      & ("spendingPassword" --^ "Optional (but recommended) password to protect the wallet on sensitive operations.")
      & ("assuranceLevel"   --^ "Desired assurance level based on the number of confirmations counter of each transaction.")
      & ("name"             --^ "Wallet's name.")
      & ("operation"        --^ "Create a new wallet or Restore an existing one.")
    )


deriveSafeBuildable ''NewWallet
instance BuildableSafeGen NewWallet where
    buildSafeGen sl NewWallet{..} = bprint ("{"
        %" backupPhrase="%buildSafe sl
        %" spendingPassword="%(buildSafeMaybe mempty sl)
        %" assuranceLevel="%buildSafe sl
        %" name="%buildSafe sl
        %" operation"%buildSafe sl
        %" }")
        newwalBackupPhrase
        newwalSpendingPassword
        newwalAssuranceLevel
        newwalName
        newwalOperation


-- | A type modelling the update of an existing wallet.
data WalletUpdate = WalletUpdate {
      uwalAssuranceLevel :: !AssuranceLevel
    , uwalName           :: !Text
    } deriving (Eq, Show, Generic)

deriveJSON Serokell.defaultOptions  ''WalletUpdate

instance ToSchema WalletUpdate where
  declareNamedSchema =
    genericSchemaDroppingPrefix "uwal" (\(--^) props -> props
      & ("assuranceLevel" --^ "New assurance level.")
      & ("name"           --^ "New wallet's name.")
    )

instance Arbitrary WalletUpdate where
  arbitrary = WalletUpdate <$> arbitrary
                           <*> pure "My Wallet"

deriveSafeBuildable ''WalletUpdate
instance BuildableSafeGen WalletUpdate where
    buildSafeGen sl WalletUpdate{..} = bprint ("{"
        %" assuranceLevel="%buildSafe sl
        %" name="%buildSafe sl
        %" }")
        uwalAssuranceLevel
        uwalName

-- | The sync progress with the blockchain.
newtype SyncPercentage = SyncPercentage (MeasuredIn 'Percentage100 Word8)
                     deriving (Show, Eq)

mkSyncPercentage :: Word8 -> SyncPercentage
mkSyncPercentage = SyncPercentage . MeasuredIn

instance Ord SyncPercentage where
    compare (SyncPercentage (MeasuredIn p1))
            (SyncPercentage (MeasuredIn p2)) = compare p1 p2

instance Arbitrary SyncPercentage where
    arbitrary = mkSyncPercentage <$> choose (0, 100)

instance ToJSON SyncPercentage where
    toJSON (SyncPercentage (MeasuredIn w)) =
        object [ "quantity" .= toJSON w
               , "unit"     .= String "percent"
               ]

instance FromJSON SyncPercentage where
    parseJSON = withObject "SyncPercentage" $ \sl -> mkSyncPercentage <$> sl .: "quantity"

instance ToSchema SyncPercentage where
    declareNamedSchema _ = do
        pure $ NamedSchema (Just "SyncPercentage") $ mempty
            & type_ .~ SwaggerObject
            & required .~ ["quantity", "unit"]
            & properties .~ (mempty
                & at "quantity" ?~ (Inline $ mempty
                    & type_ .~ SwaggerNumber
                    & maximum_ .~ Just 100
                    & minimum_ .~ Just 0
                    )
                & at "unit" ?~ (Inline $ mempty
                    & type_ .~ SwaggerString
                    & enum_ ?~ ["percent"]
                    )
                )

deriveSafeBuildable ''SyncPercentage
instance BuildableSafeGen SyncPercentage where
    buildSafeGen _ (SyncPercentage (MeasuredIn w)) =
        bprint (build%"%") w


newtype EstimatedCompletionTime = EstimatedCompletionTime (MeasuredIn 'Milliseconds Word)
  deriving (Show, Eq)

mkEstimatedCompletionTime :: Word -> EstimatedCompletionTime
mkEstimatedCompletionTime = EstimatedCompletionTime . MeasuredIn

instance Ord EstimatedCompletionTime where
    compare (EstimatedCompletionTime (MeasuredIn w1))
            (EstimatedCompletionTime (MeasuredIn w2)) = compare w1 w2

instance Arbitrary EstimatedCompletionTime where
    arbitrary = EstimatedCompletionTime . MeasuredIn <$> arbitrary

instance ToJSON EstimatedCompletionTime where
    toJSON (EstimatedCompletionTime (MeasuredIn w)) =
        object [ "quantity" .= toJSON w
               , "unit"     .= String "milliseconds"
               ]

instance FromJSON EstimatedCompletionTime where
    parseJSON = withObject "EstimatedCompletionTime" $ \sl -> mkEstimatedCompletionTime <$> sl .: "quantity"

instance ToSchema EstimatedCompletionTime where
    declareNamedSchema _ = do
        pure $ NamedSchema (Just "EstimatedCompletionTime") $ mempty
            & type_ .~ SwaggerObject
            & required .~ ["quantity", "unit"]
            & properties .~ (mempty
                & at "quantity" ?~ (Inline $ mempty
                    & type_ .~ SwaggerNumber
                    & minimum_ .~ Just 0
                    )
                & at "unit" ?~ (Inline $ mempty
                    & type_ .~ SwaggerString
                    & enum_ ?~ ["milliseconds"]
                    )
                )


newtype SyncThroughput = SyncThroughput (MeasuredIn 'BlocksPerSecond OldStorage.SyncThroughput)
  deriving (Show, Eq)

mkSyncThroughput :: Core.BlockCount -> SyncThroughput
mkSyncThroughput = SyncThroughput . MeasuredIn . OldStorage.SyncThroughput

instance Ord SyncThroughput where
    compare (SyncThroughput (MeasuredIn (OldStorage.SyncThroughput (Core.BlockCount b1))))
            (SyncThroughput (MeasuredIn (OldStorage.SyncThroughput (Core.BlockCount b2)))) =
        compare b1 b2

instance Arbitrary SyncThroughput where
    arbitrary = SyncThroughput . MeasuredIn . OldStorage.SyncThroughput <$> arbitrary

instance ToJSON SyncThroughput where
    toJSON (SyncThroughput (MeasuredIn (OldStorage.SyncThroughput (Core.BlockCount blocks)))) =
      object [ "quantity" .= toJSON blocks
             , "unit"     .= String "blocksPerSecond"
             ]

instance FromJSON SyncThroughput where
    parseJSON = withObject "SyncThroughput" $ \sl -> mkSyncThroughput . Core.BlockCount <$> sl .: "quantity"

instance ToSchema SyncThroughput where
    declareNamedSchema _ = do
        pure $ NamedSchema (Just "SyncThroughput") $ mempty
            & type_ .~ SwaggerObject
            & required .~ ["quantity", "unit"]
            & properties .~ (mempty
                & at "quantity" ?~ (Inline $ mempty
                    & type_ .~ SwaggerNumber
                    )
                & at "unit" ?~ (Inline $ mempty
                    & type_ .~ SwaggerString
                    & enum_ ?~ ["blocksPerSecond"]
                    )
                )

data SyncProgress = SyncProgress {
    spEstimatedCompletionTime :: !EstimatedCompletionTime
  , spThroughput              :: !SyncThroughput
  , spPercentage              :: !SyncPercentage
  } deriving (Show, Eq, Ord, Generic)

deriveJSON Serokell.defaultOptions ''SyncProgress

instance ToSchema SyncProgress where
    declareNamedSchema =
        genericSchemaDroppingPrefix "sp" (\(--^) props -> props
            & "estimatedCompletionTime"
            --^ "The estimated time the wallet is expected to be fully sync, based on the information available."
            & "throughput"
            --^ "The sync throughput, measured in blocks/s."
            & "percentage"
            --^ "The sync percentage, from 0% to 100%."
        )

deriveSafeBuildable ''SyncProgress
-- Nothing secret to redact for a SyncProgress.
instance BuildableSafeGen SyncProgress where
    buildSafeGen _ sp = bprint build sp

instance Arbitrary SyncProgress where
  arbitrary = SyncProgress <$> arbitrary
                           <*> arbitrary
                           <*> arbitrary

data SyncState =
      Restoring SyncProgress
    -- ^ Restoring from seed or from backup.
    | Synced
    -- ^ Following the blockchain.
    deriving (Eq, Show, Ord)

instance ToJSON SyncState where
    toJSON ss = object [ "tag"  .= toJSON (renderAsTag ss)
                       , "data" .= renderAsData ss
                       ]
      where
        renderAsTag :: SyncState -> Text
        renderAsTag (Restoring _) = "restoring"
        renderAsTag Synced        = "synced"

        renderAsData :: SyncState -> Value
        renderAsData (Restoring sp) = toJSON sp
        renderAsData Synced         = Null

instance FromJSON SyncState where
    parseJSON = withObject "SyncState" $ \ss -> do
        t <- ss .: "tag"
        case (t :: Text) of
            "synced"    -> pure Synced
            "restoring" -> Restoring <$> ss .: "data"
            _           -> typeMismatch "unrecognised tag" (Object ss)

instance ToSchema SyncState where
    declareNamedSchema _ = do
      syncProgress <- declareSchemaRef @SyncProgress Proxy
      pure $ NamedSchema (Just "SyncState") $ mempty
          & type_ .~ SwaggerObject
          & required .~ ["tag"]
          & properties .~ (mempty
              & at "tag" ?~ (Inline $ mempty
                  & type_ .~ SwaggerString
                  & enum_ ?~ ["restoring", "synced"]
                  )
              & at "data" ?~ syncProgress
              )

instance Arbitrary SyncState where
  arbitrary = oneof [ Restoring <$> arbitrary
                    , pure Synced
                    ]


-- | A 'Wallet'.
data Wallet = Wallet {
      walId                         :: !WalletId
    , walName                       :: !WalletName
    , walBalance                    :: !(V1 Core.Coin)
    , walHasSpendingPassword        :: !Bool
    , walSpendingPasswordLastUpdate :: !(V1 Core.Timestamp)
    , walCreatedAt                  :: !(V1 Core.Timestamp)
    , walAssuranceLevel             :: !AssuranceLevel
    , walSyncState                  :: !SyncState
    } deriving (Eq, Ord, Show, Generic)

deriveJSON Serokell.defaultOptions ''Wallet

instance ToSchema Wallet where
    declareNamedSchema =
        genericSchemaDroppingPrefix "wal" (\(--^) props -> props
            & "id"
            --^ "Unique wallet identifier."
            & "name"
            --^ "Wallet's name."
            & "balance"
            --^ "Current balance, in Lovelace."
            & "hasSpendingPassword"
            --^ "Whether or not the wallet has a passphrase."
            & "spendingPasswordLastUpdate"
            --^ "The timestamp that the passphrase was last updated."
            & "createdAt"
            --^ "The timestamp that the wallet was created."
            & "assuranceLevel"
            --^ "The assurance level of the wallet."
            & "syncState"
            --^ "The sync state for this wallet."
        )

instance Arbitrary Wallet where
  arbitrary = Wallet <$> arbitrary
                     <*> pure "My wallet"
                     <*> arbitrary
                     <*> arbitrary
                     <*> arbitrary
                     <*> arbitrary
                     <*> arbitrary
                     <*> arbitrary

deriveSafeBuildable ''Wallet
instance BuildableSafeGen Wallet where
  buildSafeGen sl Wallet{..} = bprint ("{"
    %" id="%buildSafe sl
    %" name="%buildSafe sl
    %" balance="%buildSafe sl
    %" }")
    walId
    walName
    walBalance

instance Buildable [Wallet] where
    build = bprint listJson

--------------------------------------------------------------------------------
-- Addresses
--------------------------------------------------------------------------------

-- | Whether an address is valid or not.
newtype AddressValidity = AddressValidity { isValid :: Bool }
  deriving (Eq, Show, Generic)

deriveJSON Serokell.defaultOptions ''AddressValidity

instance ToSchema AddressValidity where
    declareNamedSchema = genericSchemaDroppingPrefix "is" (\_ -> identity)

instance Arbitrary AddressValidity where
  arbitrary = AddressValidity <$> arbitrary

deriveSafeBuildable ''AddressValidity
instance BuildableSafeGen AddressValidity where
    buildSafeGen _ AddressValidity{..} =
        bprint ("{ valid="%build%" }") isValid

--------------------------------------------------------------------------------
-- Accounts
--------------------------------------------------------------------------------

-- | Summary about single address.
data WalletAddress = WalletAddress
    { addrId            :: !(V1 Core.Address)
    , addrUsed          :: !Bool
    , addrChangeAddress :: !Bool
    } deriving (Show, Eq, Generic, Ord)

deriveJSON Serokell.defaultOptions ''WalletAddress

instance ToSchema WalletAddress where
    declareNamedSchema =
        genericSchemaDroppingPrefix "addr" (\(--^) props -> props
            & ("id"            --^ "Actual address.")
            & ("used"          --^ "True if this address has been used.")
            & ("changeAddress" --^ "True if this address stores change from a previous transaction.")
        )

instance Arbitrary WalletAddress where
    arbitrary = WalletAddress <$> arbitrary
                              <*> arbitrary
                              <*> arbitrary

type AccountIndex = Word32

-- | A wallet 'Account'.
data Account = Account
    { accIndex     :: !AccountIndex
    , accAddresses :: ![WalletAddress]
    , accAmount    :: !(V1 Core.Coin)
    , accName      :: !Text
    , accWalletId  :: !WalletId
    } deriving (Show, Ord, Eq, Generic)

accountsHaveSameId :: Account -> Account -> Bool
accountsHaveSameId a b =
    accWalletId a == accWalletId b
    &&
    accIndex a == accIndex b

deriveJSON Serokell.defaultOptions ''Account

instance ToSchema Account where
    declareNamedSchema =
        genericSchemaDroppingPrefix "acc" (\(--^) props -> props
            & ("index"     --^ "Account's index in the wallet, starting at 0.")
            & ("addresses" --^ "Public addresses pointing to this account.")
            & ("amount"    --^ "Available funds, in Lovelace.")
            & ("name"      --^ "Account's name.")
            & ("walletId"  --^ "Id of the wallet this account belongs to.")
          )

instance Arbitrary Account where
    arbitrary = Account <$> arbitrary
                        <*> arbitrary
                        <*> arbitrary
                        <*> pure "My account"
                        <*> arbitrary

deriveSafeBuildable ''Account
instance BuildableSafeGen Account where
    buildSafeGen sl Account{..} = bprint ("{"
        %" index="%buildSafe sl
        %" name="%buildSafe sl
        %" addresses="%buildSafeList sl
        %" amount="%buildSafe sl
        %" walletId="%buildSafe sl
        %" }")
        accIndex
        accName
        accAddresses
        accAmount
        accWalletId

instance Buildable [Account] where
    build = bprint listJson

-- | Account Update
data AccountUpdate = AccountUpdate {
    uaccName      :: !Text
  } deriving (Show, Eq, Generic)

deriveJSON Serokell.defaultOptions ''AccountUpdate

instance ToSchema AccountUpdate where
  declareNamedSchema =
    genericSchemaDroppingPrefix "uacc" (\(--^) props -> props
      & ("name" --^ "New account's name.")
    )

instance Arbitrary AccountUpdate where
  arbitrary = AccountUpdate <$> pure "myAccount"

deriveSafeBuildable ''AccountUpdate
instance BuildableSafeGen AccountUpdate where
    buildSafeGen sl AccountUpdate{..} =
        bprint ("{ name="%buildSafe sl%" }") uaccName


-- | New Account
data NewAccount = NewAccount
  { naccSpendingPassword :: !(Maybe SpendingPassword)
  , naccName             :: !Text
  } deriving (Show, Eq, Generic)

deriveJSON Serokell.defaultOptions ''NewAccount

instance Arbitrary NewAccount where
  arbitrary = NewAccount <$> arbitrary
                         <*> arbitrary

instance ToSchema NewAccount where
  declareNamedSchema =
    genericSchemaDroppingPrefix "nacc" (\(--^) props -> props
      & ("spendingPassword" --^ "Wallet's protection password, required if defined.")
      & ("name"             --^ "Account's name.")
    )

deriveSafeBuildable ''NewAccount
instance BuildableSafeGen NewAccount where
    buildSafeGen sl NewAccount{..} = bprint ("{"
        %" spendingPassword="%(buildSafeMaybe mempty sl)
        %" name="%buildSafe sl
        %" }")
        naccSpendingPassword
        naccName

deriveSafeBuildable ''WalletAddress
instance BuildableSafeGen WalletAddress where
    buildSafeGen sl WalletAddress{..} = bprint ("{"
        %" id="%buildSafe sl
        %" used="%build
        %" changeAddress="%build
        %" }")
        addrId
        addrUsed
        addrChangeAddress

instance Buildable [WalletAddress] where
    build = bprint listJson


-- | Create a new Address
data NewAddress = NewAddress
  { newaddrSpendingPassword :: !(Maybe SpendingPassword)
  , newaddrAccountIndex     :: !AccountIndex
  , newaddrWalletId         :: !WalletId
  } deriving (Show, Eq, Generic)

deriveJSON Serokell.defaultOptions ''NewAddress

instance ToSchema NewAddress where
  declareNamedSchema =
    genericSchemaDroppingPrefix "newaddr" (\(--^) props -> props
      & ("spendingPassword" --^ "Wallet's protection password, required if defined.")
      & ("accountIndex"     --^ "Target account's index to store this address in.")
      & ("walletId"         --^ "Corresponding wallet identifier.")
    )

instance Arbitrary NewAddress where
  arbitrary = NewAddress <$> arbitrary
                         <*> arbitrary
                         <*> arbitrary

deriveSafeBuildable ''NewAddress
instance BuildableSafeGen NewAddress where
    buildSafeGen sl NewAddress{..} = bprint("{"
        %" spendingPassword="%(buildSafeMaybe mempty sl)
        %" accountIndex="%buildSafe sl
        %" walletId="%buildSafe sl
        %" }")
        newaddrSpendingPassword
        newaddrAccountIndex
        newaddrWalletId


-- | A type incapsulating a password update request.
data PasswordUpdate = PasswordUpdate {
    pwdOld :: !SpendingPassword
  , pwdNew :: !SpendingPassword
  } deriving (Show, Eq, Generic)

deriveJSON Serokell.defaultOptions ''PasswordUpdate

instance ToSchema PasswordUpdate where
  declareNamedSchema =
    genericSchemaDroppingPrefix "pwd" (\(--^) props -> props
      & ("old" --^ "Old password.")
      & ("new" --^ "New passowrd.")
    )

instance Arbitrary PasswordUpdate where
  arbitrary = PasswordUpdate <$> arbitrary
                             <*> arbitrary

deriveSafeBuildable ''PasswordUpdate
instance BuildableSafeGen PasswordUpdate where
    buildSafeGen sl PasswordUpdate{..} = bprint("{"
        %" old="%buildSafe sl
        %" new="%buildSafe sl
        %" }")
        pwdOld
        pwdNew


-- | 'EstimatedFees' represents the fees which would be generated
-- for a 'Payment' in case the latter would actually be performed.
data EstimatedFees = EstimatedFees {
    feeEstimatedAmount :: !(V1 Core.Coin)
  } deriving (Show, Eq, Generic)

deriveJSON Serokell.defaultOptions ''EstimatedFees

instance ToSchema EstimatedFees where
  declareNamedSchema =
    genericSchemaDroppingPrefix "fee" (\(--^) props -> props
      & ("estimatedAmount" --^ "Estimated fees, in Lovelace.")
    )

instance Arbitrary EstimatedFees where
  arbitrary = EstimatedFees <$> arbitrary

deriveSafeBuildable ''EstimatedFees
instance BuildableSafeGen EstimatedFees where
    buildSafeGen sl EstimatedFees{..} = bprint("{"
        %" estimatedAmount="%buildSafe sl
        %" }")
        feeEstimatedAmount


-- | Maps an 'Address' to some 'Coin's, and it's
-- typically used to specify where to send money during a 'Payment'.
data PaymentDistribution = PaymentDistribution {
      pdAddress :: !(V1 Core.Address)
    , pdAmount  :: !(V1 Core.Coin)
    } deriving (Show, Ord, Eq, Generic)

deriveJSON Serokell.defaultOptions ''PaymentDistribution

instance ToSchema PaymentDistribution where
  declareNamedSchema =
    genericSchemaDroppingPrefix "pd" (\(--^) props -> props
      & ("address" --^ "Address to map coins to.")
      & ("amount"  --^ "Amount of coin to bind, in Lovelace.")
    )

instance Arbitrary PaymentDistribution where
  arbitrary = PaymentDistribution <$> arbitrary
                                  <*> arbitrary

deriveSafeBuildable ''PaymentDistribution
instance BuildableSafeGen PaymentDistribution where
    buildSafeGen sl PaymentDistribution{..} = bprint ("{"
        %" address="%buildSafe sl
        %" amount="%buildSafe sl
        %" }")
        pdAddress
        pdAmount


-- | A 'PaymentSource' encapsulate two essentially piece of data to reach for some funds:
-- a 'WalletId' and an 'AccountIndex' within it.
data PaymentSource = PaymentSource
  { psWalletId     :: !WalletId
  , psAccountIndex :: !AccountIndex
  } deriving (Show, Ord, Eq, Generic)

deriveJSON Serokell.defaultOptions ''PaymentSource

instance ToSchema PaymentSource where
  declareNamedSchema =
    genericSchemaDroppingPrefix "ps" (\(--^) props -> props
      & ("walletId"     --^ "Target wallet identifier to reach.")
      & ("accountIndex" --^ "Corresponding account's index on the wallet.")
    )

instance Arbitrary PaymentSource where
  arbitrary = PaymentSource <$> arbitrary
                            <*> arbitrary

deriveSafeBuildable ''PaymentSource
instance BuildableSafeGen PaymentSource where
    buildSafeGen sl PaymentSource{..} = bprint ("{"
        %" walletId="%buildSafe sl
        %" accountIndex="%buildSafe sl
        %" }")
        psWalletId
        psAccountIndex


-- | A 'Payment' from one source account to one or more 'PaymentDistribution'(s).
data Payment = Payment
  { pmtSource           :: !PaymentSource
  , pmtDestinations     :: !(NonEmpty PaymentDistribution)
  , pmtGroupingPolicy   :: !(Maybe (V1 Core.InputSelectionPolicy))
  , pmtSpendingPassword :: !(Maybe SpendingPassword)
  } deriving (Show, Eq, Generic)

instance ToJSON (V1 Core.InputSelectionPolicy) where
    toJSON (V1 Core.OptimizeForSecurity)       = String "OptimizeForSecurity"
    toJSON (V1 Core.OptimizeForHighThroughput) = String "OptimizeForHighThroughput"

instance FromJSON (V1 Core.InputSelectionPolicy) where
    parseJSON (String "OptimizeForSecurity")       = pure (V1 Core.OptimizeForSecurity)
    parseJSON (String "OptimizeForHighThroughput") = pure (V1 Core.OptimizeForHighThroughput)
    parseJSON x = typeMismatch "Not a valid InputSelectionPolicy" x

instance ToSchema (V1 Core.InputSelectionPolicy) where
    declareNamedSchema _ =
        pure $ NamedSchema (Just "V1InputSelectionPolicy") $ mempty
            & type_ .~ SwaggerString
            & enum_ ?~ ["OptimizeForSecurity", "OptimizeForHighThroughput"]

instance Arbitrary (V1 Core.InputSelectionPolicy) where
    arbitrary = fmap V1 arbitrary


deriveJSON Serokell.defaultOptions ''Payment

instance Arbitrary Payment where
  arbitrary = Payment <$> arbitrary
                      <*> arbitrary
                      <*> arbitrary
                      <*> arbitrary

instance ToSchema Payment where
  declareNamedSchema =
    genericSchemaDroppingPrefix "pmt" (\(--^) props -> props
      & ("source"           --^ "Source for the payment.")
      & ("destinations"     --^ "One or more destinations for the payment.")
      & ("groupingPolicy"   --^ "Optional strategy to use for selecting the transaction inputs.")
      & ("spendingPassword" --^ "Wallet's protection password, required to spend funds if defined.")
    )

deriveSafeBuildable ''Payment
instance BuildableSafeGen Payment where
    buildSafeGen sl (Payment{..}) = bprint ("{"
        %" source="%buildSafe sl
        %" destinations="%buildSafeList sl
        %" groupingPolicty="%build
        %" spendingPassword="%(buildSafeMaybe mempty sl)
        %" }")
        pmtSource
        (toList pmtDestinations)
        pmtGroupingPolicy
        pmtSpendingPassword


----------------------------------------------------------------------------
-- TxId
----------------------------------------------------------------------------
instance Arbitrary (V1 Core.TxId) where
  arbitrary = V1 <$> arbitrary

instance ToJSON (V1 Core.TxId) where
  toJSON (V1 t) = String (sformat hashHexF t)

instance FromJSON (V1 Core.TxId) where
    parseJSON = withText "TxId" $ \t -> do
       case decodeHash t of
           Left err -> fail $ "Failed to parse transaction ID: " <> toString err
           Right a  -> pure (V1 a)

instance FromHttpApiData (V1 Core.TxId) where
    parseQueryParam = fmap (fmap V1) decodeHash

instance ToHttpApiData (V1 Core.TxId) where
    toQueryParam (V1 txId) = sformat hashHexF txId

instance ToSchema (V1 Core.TxId) where
    declareNamedSchema _ = declareNamedSchema (Proxy @Text)

----------------------------------------------------------------------------
  -- Transaction types
----------------------------------------------------------------------------

-- | The 'Transaction' type.
data TransactionType =
    LocalTransaction
  -- ^ This transaction is local, which means all the inputs
  -- and all the outputs belongs to the wallet from which the
  -- transaction was originated.
  | ForeignTransaction
  -- ^ This transaction is not local to this wallet.
  deriving (Show, Ord, Eq, Enum, Bounded)

instance Arbitrary TransactionType where
  arbitrary = elements [minBound .. maxBound]

-- Drops the @Transaction@ suffix.
deriveJSON defaultOptions { A.constructorTagModifier = reverse . drop 11 . reverse . map C.toLower
                          } ''TransactionType

instance ToSchema TransactionType where
    declareNamedSchema _ =
        pure $ NamedSchema (Just "TransactionType") $ mempty
            & type_ .~ SwaggerString
            & enum_ ?~ ["local", "foreign"]
            & description ?~ mconcat
                [ "A transaction is 'local' if all the inputs and outputs "
                , "belong to the current wallet. A transaction is foreign "
                , "if the transaction is not local to this wallet."
                ]

deriveSafeBuildable ''TransactionType
instance BuildableSafeGen TransactionType where
    buildSafeGen _ LocalTransaction   = "local"
    buildSafeGen _ ForeignTransaction = "foreign"


-- | The 'Transaction' @direction@
data TransactionDirection =
    IncomingTransaction
  -- ^ This represents an incoming transactions.
  | OutgoingTransaction
  -- ^ This qualifies external transactions.
  deriving (Show, Ord, Eq, Enum, Bounded)

instance Arbitrary TransactionDirection where
  arbitrary = elements [minBound .. maxBound]

-- Drops the @Transaction@ suffix.
deriveJSON defaultOptions { A.constructorTagModifier = reverse . drop 11 . reverse . map C.toLower
                          } ''TransactionDirection

instance ToSchema TransactionDirection where
    declareNamedSchema _ =
        pure $ NamedSchema (Just "TransactionDirection") $ mempty
            & type_ .~ SwaggerString
            & enum_ ?~ ["outgoing", "incoming"]

-- | This is an information-less variant of 'PtxCondition'.
data TransactionStatus
    = Applying
    | InNewestBlocks
    | Persisted
    | WontApply
    | Creating
    deriving (Eq, Show, Ord)

allTransactionStatuses :: [TransactionStatus]
allTransactionStatuses =
    [Applying, InNewestBlocks, Persisted, WontApply, Creating]

transactionStatusToText :: TransactionStatus -> Text
transactionStatusToText x = case x of
    Applying {} ->
        "applying"
    InNewestBlocks {} ->
        "inNewestBlocks"
    Persisted {} ->
        "persisted"
    WontApply {} ->
        "wontApply"
    Creating {} ->
        "creating"

instance ToJSON TransactionStatus where
    toJSON x = object
        [ "tag" .= transactionStatusToText x
        , "data" .= Object mempty
        ]

instance ToSchema TransactionStatus where
    declareNamedSchema _ =
        pure $ NamedSchema (Just "TransactionStatus") $ mempty
            & type_ .~ SwaggerObject
            & required .~ ["tag", "data"]
            & properties .~ (mempty
                & at "tag" ?~ Inline (mempty
                    & type_ .~ SwaggerString
                    & enum_ ?~
                        map (String . transactionStatusToText)
                            allTransactionStatuses
                )
                & at "data" ?~ Inline (mempty
                    & type_ .~ SwaggerObject
                )
            )

instance FromJSON TransactionStatus where
    parseJSON = withObject "TransactionStatus" $ \o -> do
       tag <- o .: "tag"
       case tag of
           "applying" ->
                pure Applying
           "inNewestBlocks" ->
                pure InNewestBlocks
           "persisted" ->
                pure Persisted
           "wontApply" ->
                pure WontApply
           "creating" ->
                pure Creating
           _ ->
                fail $ "Couldn't parse out of " ++ toString (tag :: Text)

instance Arbitrary TransactionStatus where
    arbitrary = elements allTransactionStatuses

deriveSafeBuildable ''TransactionDirection
instance BuildableSafeGen TransactionDirection where
    buildSafeGen _ IncomingTransaction = "incoming"
    buildSafeGen _ OutgoingTransaction = "outgoing"

-- | A 'Wallet''s 'Transaction'.
data Transaction = Transaction
  { txId            :: !(V1 Core.TxId)
  , txConfirmations :: !Word
  , txAmount        :: !(V1 Core.Coin)
  , txInputs        :: !(NonEmpty PaymentDistribution)
  , txOutputs       :: !(NonEmpty PaymentDistribution)
    -- ^ The output money distribution.
  , txType          :: !TransactionType
    -- ^ The type for this transaction (e.g local, foreign, etc).
  , txDirection     :: !TransactionDirection
    -- ^ The direction for this transaction (e.g incoming, outgoing).
  , txCreationTime  :: !(V1 Core.Timestamp)
    -- ^ The time when transaction was created.
  , txStatus        :: !TransactionStatus
  } deriving (Show, Ord, Eq, Generic)

deriveJSON Serokell.defaultOptions ''Transaction

instance ToSchema Transaction where
  declareNamedSchema =
    genericSchemaDroppingPrefix "tx" (\(--^) props -> props
      & ("id"            --^ "Transaction's id.")
      & ("confirmations" --^ "Number of confirmations.")
      & ("amount"        --^ "Coins moved as part of the transaction, in Lovelace.")
      & ("inputs"        --^ "One or more input money distributions.")
      & ("outputs"       --^ "One or more ouputs money distributions.")
      & ("type"          --^ "Whether the transaction is entirely local or foreign.")
      & ("direction"     --^ "Direction for this transaction.")
      & ("creationTime"  --^ "Timestamp indicating when the transaction was created.")
      & ("status"        --^ "Shows whether or not the transaction is accepted.")
    )

instance Arbitrary Transaction where
  arbitrary = Transaction <$> arbitrary
                          <*> arbitrary
                          <*> arbitrary
                          <*> arbitrary
                          <*> arbitrary
                          <*> arbitrary
                          <*> arbitrary
                          <*> arbitrary
                          <*> arbitrary

deriveSafeBuildable ''Transaction
instance BuildableSafeGen Transaction where
    buildSafeGen sl Transaction{..} = bprint ("{"
        %" id="%buildSafe sl
        %" confirmations="%build
        %" amount="%buildSafe sl
        %" inputs="%buildSafeList sl
        %" outputs="%buildSafeList sl
        %" type="%buildSafe sl
        %" direction"%buildSafe sl
        %" }")
        txId
        txConfirmations
        txAmount
        (toList txInputs)
        (toList txOutputs)
        txType
        txDirection

instance Buildable [Transaction] where
    build = bprint listJson


-- | A type representing an upcoming wallet update.
data WalletSoftwareUpdate = WalletSoftwareUpdate
  { updSoftwareVersion   :: !Text
  , updBlockchainVersion :: !Text
  , updScriptVersion     :: !Int
  -- Other types omitted for now.
  } deriving (Show, Eq, Generic)

deriveJSON Serokell.defaultOptions ''WalletSoftwareUpdate

instance ToSchema WalletSoftwareUpdate where
  declareNamedSchema =
    genericSchemaDroppingPrefix "upd" (\(--^) props -> props
      & ("softwareVersion"   --^ "Current software (wallet) version.")
      & ("blockchainVersion" --^ "Version of the underlying blockchain.")
      & ("scriptVersion"     --^ "Update script version.")
    )

instance Arbitrary WalletSoftwareUpdate where
  arbitrary = WalletSoftwareUpdate <$> arbitrary
                                   <*> arbitrary
                                   <*> fmap getPositive arbitrary

deriveSafeBuildable ''WalletSoftwareUpdate
instance BuildableSafeGen WalletSoftwareUpdate where
    buildSafeGen _ WalletSoftwareUpdate{..} = bprint("{"
        %" softwareVersion="%build
        %" blockchainVersion="%build
        %" scriptVersion="%build
        %" }")
        updSoftwareVersion
        updBlockchainVersion
        updScriptVersion


-- | How many milliseconds a slot lasts for.
newtype SlotDuration = SlotDuration (MeasuredIn 'Milliseconds Word)
                     deriving (Show, Eq)

mkSlotDuration :: Word -> SlotDuration
mkSlotDuration = SlotDuration . MeasuredIn

instance Arbitrary SlotDuration where
    arbitrary = mkSlotDuration <$> choose (0, 100)

instance ToJSON SlotDuration where
    toJSON (SlotDuration (MeasuredIn w)) =
            object [ "quantity" .= toJSON w
                   , "unit"     .= String "milliseconds"
                   ]

instance FromJSON SlotDuration where
    parseJSON = withObject "SlotDuration" $ \sl -> mkSlotDuration <$> sl .: "quantity"

instance ToSchema SlotDuration where
    declareNamedSchema _ =
        pure $ NamedSchema (Just "SlotDuration") $ mempty
            & type_ .~ SwaggerObject
            & required .~ ["quantity"]
            & properties .~ (mempty
                & at "quantity" ?~ (Inline $ mempty
                    & type_ .~ SwaggerNumber
                    )
                & at "unit" ?~ (Inline $ mempty
                    & type_ .~ SwaggerString
                    & enum_ ?~ ["milliseconds"]
                    )
                )

deriveSafeBuildable ''SlotDuration
instance BuildableSafeGen SlotDuration where
    buildSafeGen _ (SlotDuration (MeasuredIn w)) =
        bprint (build%"ms") w


-- | The @static@ settings for this wallet node. In particular, we could group
-- here protocol-related settings like the slot duration, the transaction max size,
-- the current software version running on the node, etc.
data NodeSettings = NodeSettings {
     setSlotDuration   :: !SlotDuration
   , setSoftwareInfo   :: !(V1 Core.SoftwareVersion)
   , setProjectVersion :: !Version
   , setGitRevision    :: !Text
   } deriving (Show, Eq, Generic)

-- See note [Version Orphan]
instance ToSchema Version where
    declareNamedSchema _ =
        pure $ NamedSchema (Just "Version") $ mempty
            & type_ .~ SwaggerString

-- Note [Version Orphan]
-- I have opened a PR to add an instance of 'Version' to the swagger2
-- library. When the PR is merged, we can delete the instance here and remove the warning from the file.
-- PR: https://github.com/GetShopTV/swagger2/pull/152

instance ToJSON (V1 Core.ApplicationName) where
    toJSON (V1 svAppName) = toJSON (Core.getApplicationName svAppName)

instance FromJSON (V1 Core.ApplicationName) where
    parseJSON (String svAppName) = pure (V1 (Core.ApplicationName svAppName))
    parseJSON x                  = typeMismatch "Not a valid ApplicationName" x

instance ToJSON (V1 Core.SoftwareVersion) where
    toJSON (V1 Core.SoftwareVersion{..}) =
        object [ "applicationName" .= toJSON (V1 svAppName)
               -- svNumber is just a type alias to Word32
               -- so that's fine.
               , "version" .=  toJSON svNumber
               ]

instance FromJSON (V1 Core.SoftwareVersion) where
    parseJSON = withObject "V1SoftwareVersion" $ \o -> do
        V1 svAppName <- o .: "applicationName"
        svNumber <- o .: "version"
        pure $ V1 Core.SoftwareVersion{..}

instance ToSchema (V1 Core.SoftwareVersion) where
    declareNamedSchema _ =
        pure $ NamedSchema (Just "V1SoftwareVersion") $ mempty
            & type_ .~ SwaggerObject
            & properties .~ (mempty
                & at "applicationName" ?~ Inline (toSchema (Proxy @Text))
                & at "version" ?~ Inline (toSchema (Proxy @Word32))
            )
            & required .~ ["applicationName", "version"]

instance Arbitrary (V1 Core.SoftwareVersion) where
    arbitrary = fmap V1 arbitrary

deriveJSON Serokell.defaultOptions ''NodeSettings

instance ToSchema NodeSettings where
  declareNamedSchema =
    genericSchemaDroppingPrefix "set" (\(--^) props -> props
      & ("slotDuration"   --^ "Duration of a slot.")
      & ("softwareInfo"   --^ "Various pieces of information about the current software.")
      & ("projectVersion" --^ "Current project's version.")
      & ("gitRevision"    --^ "Git revision of this deployment.")
    )

instance Arbitrary NodeSettings where
    arbitrary = NodeSettings <$> arbitrary
                             <*> arbitrary
                             <*> arbitrary
                             <*> pure "0e1c9322a"

deriveSafeBuildable ''NodeSettings
instance BuildableSafeGen NodeSettings where
    buildSafeGen _ NodeSettings{..} = bprint ("{"
        %" slotDuration="%build
        %" softwareInfo="%build
        %" projectRevision="%build
        %" gitRevision="%build
        %" }")
        setSlotDuration
        setSoftwareInfo
        setProjectVersion
        setGitRevision


-- | The different between the local time and the remote NTP server.
newtype LocalTimeDifference = LocalTimeDifference (MeasuredIn 'Microseconds Integer)
                            deriving (Show, Eq)

mkLocalTimeDifference :: Integer -> LocalTimeDifference
mkLocalTimeDifference = LocalTimeDifference . MeasuredIn

instance Arbitrary LocalTimeDifference where
    arbitrary = mkLocalTimeDifference <$> arbitrary

instance ToJSON LocalTimeDifference where
    toJSON (LocalTimeDifference (MeasuredIn w)) =
        object [ "quantity" .= toJSON w
               , "unit"     .= String "microseconds"
               ]

instance FromJSON LocalTimeDifference where
    parseJSON = withObject "LocalTimeDifference" $ \sl -> mkLocalTimeDifference <$> sl .: "quantity"

instance ToSchema LocalTimeDifference where
    declareNamedSchema _ = do
        pure $ NamedSchema (Just "LocalTimeDifference") $ mempty
            & type_ .~ SwaggerObject
            & required .~ ["quantity"]
            & properties .~ (mempty
                & at "quantity" ?~ (Inline $ mempty
                    & type_ .~ SwaggerNumber
                    )
                & at "unit" ?~ (Inline $ mempty
                    & type_ .~ SwaggerString
                    & enum_ ?~ ["microseconds"]
                    )
                )

deriveSafeBuildable ''LocalTimeDifference
instance BuildableSafeGen LocalTimeDifference where
    buildSafeGen _ (LocalTimeDifference (MeasuredIn w)) =
        bprint (build%"μs") w


-- | The absolute or relative height of the blockchain, measured in number
-- of blocks.
newtype BlockchainHeight = BlockchainHeight (MeasuredIn 'Blocks Core.BlockCount)
                         deriving (Show, Eq)

mkBlockchainHeight :: Core.BlockCount -> BlockchainHeight
mkBlockchainHeight = BlockchainHeight . MeasuredIn

instance Arbitrary BlockchainHeight where
    arbitrary = mkBlockchainHeight . Core.BlockCount <$> choose (minBound, maxBound)

instance ToJSON BlockchainHeight where
    toJSON (BlockchainHeight (MeasuredIn w)) = object [ "quantity" .= toJSON (Core.getBlockCount w)
                                                      , "unit"     .= String "blocks"
                                                      ]

instance FromJSON BlockchainHeight where
    parseJSON = withObject "BlockchainHeight" $ \sl ->
        mkBlockchainHeight . Core.BlockCount <$> sl .: "quantity"

instance ToSchema BlockchainHeight where
    declareNamedSchema _ = do
        pure $ NamedSchema (Just "BlockchainHeight") $ mempty
            & type_ .~ SwaggerObject
            & required .~ ["quantity"]
            & properties .~ (mempty
                & at "quantity" ?~ (Inline $ mempty
                    & type_ .~ SwaggerNumber
                    & maximum_ .~ Just (fromIntegral (maxBound :: Word64))
                    & minimum_ .~ Just (fromIntegral (minBound :: Word64))
                    )
                & at "unit" ?~ (Inline $ mempty
                    & type_ .~ SwaggerString
                    & enum_ ?~ ["blocks"]
                    )
                )

deriveSafeBuildable ''BlockchainHeight
instance BuildableSafeGen BlockchainHeight where
    buildSafeGen _ (BlockchainHeight (MeasuredIn w)) =
        bprint (build%" blocks") w

newtype TimeInfo
    = TimeInfo
    { timeDifferenceFromNtpServer :: Maybe LocalTimeDifference
    } deriving (Eq, Show, Generic)

instance ToSchema TimeInfo where
    declareNamedSchema = genericSchemaDroppingPrefix "time" $ \(--^) p -> p &
        "differenceFromNtpServer"
        --^ ("The difference in microseconds between the node time and the NTP "
          <> "server. This value will be null if the NTP server is pending or "
          <> "unavailable.")

instance Arbitrary TimeInfo where
    arbitrary = TimeInfo <$> arbitrary

deriveSafeBuildable ''TimeInfo
instance BuildableSafeGen TimeInfo where
    buildSafeGen _ TimeInfo{..} = bprint ("{"
        %" differenceFromNtpServer="%build
        %" }")
        timeDifferenceFromNtpServer

deriveJSON Serokell.defaultOptions ''TimeInfo


availableSubscriptionStatus :: [SubscriptionStatus]
availableSubscriptionStatus = [Subscribed, Subscribing]

deriveSafeBuildable ''SubscriptionStatus
instance BuildableSafeGen SubscriptionStatus where
    buildSafeGen _ = \case
        Subscribed  -> "Subscribed"
        Subscribing -> "Subscribing"

deriveJSON Serokell.defaultOptions ''SubscriptionStatus

instance Arbitrary SubscriptionStatus where
    arbitrary =
        elements availableSubscriptionStatus

instance ToSchema SubscriptionStatus where
    declareNamedSchema _ = do
        let enum = toJSON <$> availableSubscriptionStatus
        pure $ NamedSchema (Just "SubscriptionStatus") $ mempty
            & type_ .~ SwaggerString
            & enum_ ?~ enum

instance FromJSONKey NodeId where
    fromJSONKey =
        FromJSONKeyText (NodeId . EndPointAddress . encodeUtf8)

instance ToJSONKey NodeId where
    toJSONKey =
        toJSONKeyText (decodeUtf8 . getAddress)
      where
        getAddress (NodeId (EndPointAddress x)) = x

instance ToSchema NodeId where
    declareNamedSchema _ = pure $ NamedSchema (Just "NodeId") $ mempty
        & type_ .~ SwaggerString

instance Arbitrary NodeId where
    arbitrary = do
        ipv4  <- genIPv4
        port_ <- genPort
        idx   <- genIdx
        return . toNodeId $ ipv4 <> ":" <> port_ <> ":" <> idx
      where
        toNodeId = NodeId . EndPointAddress . encodeUtf8
        showT    = show :: Int -> Text
        genIdx   = showT <$> choose (0, 9)
        genPort  = showT <$> choose (1000, 8000)
        genIPv4  = T.intercalate "." <$> replicateM 4 (showT <$> choose (0, 255))


-- | The @dynamic@ information for this node.
data NodeInfo = NodeInfo {
     nfoSyncProgress          :: !SyncPercentage
   , nfoBlockchainHeight      :: !(Maybe BlockchainHeight)
   , nfoLocalBlockchainHeight :: !BlockchainHeight
   , nfoLocalTimeInformation  :: !TimeInfo
   , nfoSubscriptionStatus    :: Map NodeId SubscriptionStatus
   } deriving (Show, Eq, Generic)

deriveJSON Serokell.defaultOptions ''NodeInfo

instance ToSchema NodeInfo where
  declareNamedSchema =
    genericSchemaDroppingPrefix "nfo" (\(--^) props -> props
      & ("syncProgress"          --^ "Syncing progression, in percentage.")
      & ("blockchainHeight"      --^ "If known, the current blockchain height, in number of blocks.")
      & ("localBlockchainHeight" --^ "Local blockchain height, in number of blocks.")
      & ("localTimeInformation"  --^ "Information about the clock on this node.")
      & ("subscriptionStatus"    --^ "Is the node connected to the network?")
    )

instance Arbitrary NodeInfo where
    arbitrary = NodeInfo <$> arbitrary
                         <*> arbitrary
                         <*> arbitrary
                         <*> arbitrary
                         <*> arbitrary

deriveSafeBuildable ''NodeInfo
instance BuildableSafeGen NodeInfo where
    buildSafeGen _ NodeInfo{..} = bprint ("{"
        %" syncProgress="%build
        %" blockchainHeight="%build
        %" localBlockchainHeight="%build
        %" localTimeDifference="%build
        %" subscriptionStatus="%listJson
        %" }")
        nfoSyncProgress
        nfoBlockchainHeight
        nfoLocalBlockchainHeight
        nfoLocalTimeInformation
        (Map.toList nfoSubscriptionStatus)


--
-- POST/PUT requests isomorphisms
--

type family Update (original :: *) :: * where
  Update Wallet        = WalletUpdate
  Update Account       = AccountUpdate
  Update WalletAddress = () -- read-only

type family New (original :: *) :: * where
  New Wallet  = NewWallet
  New Account = NewAccount
  New WalletAddress = NewAddress

type CaptureWalletId = Capture "walletId" WalletId

type CaptureAccountId = Capture "accountId" AccountIndex<|MERGE_RESOLUTION|>--- conflicted
+++ resolved
@@ -127,14 +127,8 @@
 import           Pos.Crypto (decodeHash, hashHexF)
 import qualified Pos.Crypto.Signing as Core
 import           Pos.Infra.Diffusion.Subscription.Status (SubscriptionStatus (..))
-<<<<<<< HEAD
 import           Pos.Util.Log.LogSafe (BuildableSafeGen (..), SecureLog (..), buildSafe,
-                                       buildSafeList, buildSafeMaybe, deriveSafeBuildable,
-                                       plainOrSecureF)
-=======
-import           Pos.Infra.Util.LogSafe (BuildableSafeGen (..), SecureLog (..), buildSafe,
                      buildSafeList, buildSafeMaybe, deriveSafeBuildable, plainOrSecureF)
->>>>>>> f71d71be
 import qualified Pos.Wallet.Web.State.Storage as OldStorage
 
 import           Test.Pos.Core.Arbitrary ()
