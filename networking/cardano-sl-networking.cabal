--- conflicted
+++ resolved
@@ -156,14 +156,10 @@
   other-modules:       SenderOptions
   build-depends:       base == 4.*
                      , cardano-sl-networking
-<<<<<<< HEAD
                      , cardano-sl-util
                      , lens
                      , MonadRandom
                      , mtl
-=======
-                     , log-warper
->>>>>>> 34900db6
                      , network-transport-tcp
                      , optparse-simple >= 0.0.3
                      , random
