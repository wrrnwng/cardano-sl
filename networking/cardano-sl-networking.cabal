name:                cardano-sl-networking
version:             1.3.0
license:             MIT
license-file:        LICENSE
category:            Network
build-type:          Simple
extra-source-files:  README.md
cabal-version:       >=1.20

flag benchmarks
  description:       Build benchmarks
  default:           False
  manual:            True

Library
  exposed-modules:      Network.QDisc.Fair

                        Network.Discovery.Abstract
                        Network.Discovery.Transport.Kademlia

                        Network.Broadcast.OutboundQueue
                        Network.Broadcast.OutboundQueue.Types
                        Network.Broadcast.OutboundQueue.ConcurrentMultiQueue
                        Network.Broadcast.OutboundQueue.Demo

                        Node
                        Node.Internal
                        Node.Conversation
                        Node.Message.Decoder
                        Node.Message.Class
                        Node.Message.Binary

                        Node.Util.Monitor

                        Ntp.Client

                        Bench.Network.Commons

  other-modules:        Ntp.Packet
                        Ntp.Util
                        Data.NonEmptySet

  build-depends:        aeson
                      , async
                      , attoparsec
                      , base
<<<<<<< HEAD
                      , bytestring
=======
                      , cardano-sl-core
>>>>>>> 66fe2e10
                      , cardano-sl-util
                      , containers
                      , cryptonite
                      , binary >= 0.8
                      , bytestring
                      , exceptions
                      , formatting
                      , hashable
                      , kademlia
                      , katip
                      , lens
<<<<<<< HEAD
                      , mmorph
=======
                      , log-warper
>>>>>>> 66fe2e10
                      , monad-control
                      , mtl
                      , network
                      , network-transport
                      , network-transport-tcp
                      , mtl >= 2.2.1
                      , random
                      , resourcet
                      , universum
                      , safe-exceptions
                      , stm
                      , text
                      , formatting
                      , time
                      , time-units
                      , ekg-core

  hs-source-dirs:       src
  default-language:     Haskell2010
  ghc-options:          -Wall -Werror -fwarn-redundant-constraints
  default-extensions:   DeriveDataTypeable
                        DeriveGeneric
                        GeneralizedNewtypeDeriving
                        OverloadedStrings
                        RecordWildCards
                        MonadFailDesugaring

executable discovery
  main-is:              Discovery.hs
  build-depends:        base >= 4.8 && < 5
                      , binary
                      , bytestring
                      , cardano-sl-networking
                      , cardano-sl-util
                      , containers
                      , contravariant
                      , network-transport
                      , network-transport-tcp
                      , random

  hs-source-dirs:       examples
  default-language:     Haskell2010
  ghc-options:          -threaded -Wall
  default-extensions:   DeriveDataTypeable
                        DeriveGeneric
                        GeneralizedNewtypeDeriving
                        OverloadedStrings
                        RecordWildCards
                        MonadFailDesugaring

executable ping-pong
  main-is:             PingPong.hs
  build-depends:       base >= 4.8 && < 5
                     , async
                     , binary
                     , bytestring
                     , cardano-sl-networking
                     , cardano-sl-util
                     , contravariant
                     , network-transport
                     , network-transport-tcp
                     , random

  hs-source-dirs:      examples
  default-language:    Haskell2010
  ghc-options:         -threaded -Wall
  default-extensions:  DeriveGeneric
                       DeriveDataTypeable
                       GeneralizedNewtypeDeriving
                       OverloadedStrings
                       RecordWildCards
                       MonadFailDesugaring

executable bench-sender
  main-is:             Main.hs
  other-modules:       SenderOptions
  build-depends:       async
                     , base
                     , cardano-sl-util
                     , contravariant
                     , lens
                     , MonadRandom
                     , mtl
                     , network-transport
                     , network-transport-tcp
                     , optparse-simple >= 0.0.3
                     , random
                     , safe-exceptions
                     , serokell-util
                     , text
                     , time
                     , time-units
  hs-source-dirs:      bench/Sender
  if flag(benchmarks)
    buildable:         True
  else
    buildable:         False
  default-language:    Haskell2010
  ghc-options:         -threaded -rtsopts -with-rtsopts=-N -Wall
  default-extensions:  OverloadedStrings
                       RecordWildCards
                       DeriveDataTypeable
                       GeneralizedNewtypeDeriving
                       MonadFailDesugaring

executable bench-receiver
  main-is:             Main.hs
  other-modules:       ReceiverOptions
  build-depends:       base
                     , cardano-sl-util
                     , contravariant
                     , network-transport-tcp
                     , optparse-simple
                     , random
                     , safe-exceptions
                     , serokell-util
                     , text
  hs-source-dirs:      bench/Receiver
  if flag(benchmarks)
    buildable:         True
  else
    buildable:         False
  default-language:    Haskell2010
  ghc-options:         -threaded -rtsopts -with-rtsopts=-N -Wall
  default-extensions:  OverloadedStrings
                     , RecordWildCards
                     , DeriveDataTypeable
                     , GeneralizedNewtypeDeriving
                     , MonadFailDesugaring

executable bench-log-reader
  main-is:             Main.hs
  other-modules:       LogReaderOptions
  build-depends:       base == 4.*
                     , attoparsec
                     , cardano-sl-util
                     , conduit
                     , conduit-extra
                     , containers
                     , formatting
                     , lens
                     , mtl
                     , optparse-simple
                     , resourcet
                     , safe-exceptions
                     , text
                     , formatting
                     , unliftio-core
  hs-source-dirs:      bench/LogReader
  if flag(benchmarks)
    buildable:         True
  else
    buildable:         False
  default-language:    Haskell2010
  ghc-options:         -threaded -Wall
  default-extensions:  OverloadedStrings
                     , RecordWildCards
                     , DeriveDataTypeable
                     , GeneralizedNewtypeDeriving
                     , MonadFailDesugaring

test-suite cardano-sl-networking-test
  main-is:             Test.hs
  other-modules:       Spec
                       Test.NodeSpec
                       Test.Network.Broadcast.OutboundQueueSpec
                       Test.Util
  type:                exitcode-stdio-1.0
  build-depends:       async
                     , base >= 4.8 && < 5
                     , binary
                     , bytestring >= 0.10.8
                     , cardano-sl-networking
                     , cardano-sl-util
                     , containers >= 0.5.7
                     , hspec >= 2.1.10
                     , hspec-core
                     , lens >= 4.14
                     , mtl >= 2.2.1
                     , network-transport
                     , network-transport-tcp
                     , network-transport-inmemory
                     , QuickCheck
                     , random
                     , serokell-util >= 0.1.2.3
                     , stm
                     , time-units
  hs-source-dirs:      test
  default-language:    Haskell2010
  ghc-options:         -threaded
                       -rtsopts
                       -Wall
                       -with-rtsopts=-N
  default-extensions:  OverloadedStrings
                     , RecordWildCards
                     , DeriveDataTypeable
                     , GeneralizedNewtypeDeriving
                     , MonadFailDesugaring

benchmark qdisc-simulation
  type:           exitcode-stdio-1.0
  hs-source-dirs: src
  main-is:        Network/QDisc/Simulation.hs
  other-modules:  Network.QDisc.Fair
  build-depends:    base
                  , async
                  , network-transport-tcp
                  , network-transport
                  , time-units
                  , stm
                  , mwc-random
                  , statistics
                  , vector
                  , time
  default-language: Haskell2010
  ghc-options:    -O3
                  -threaded<|MERGE_RESOLUTION|>--- conflicted
+++ resolved
@@ -44,11 +44,7 @@
                       , async
                       , attoparsec
                       , base
-<<<<<<< HEAD
-                      , bytestring
-=======
                       , cardano-sl-core
->>>>>>> 66fe2e10
                       , cardano-sl-util
                       , containers
                       , cryptonite
@@ -60,11 +56,6 @@
                       , kademlia
                       , katip
                       , lens
-<<<<<<< HEAD
-                      , mmorph
-=======
-                      , log-warper
->>>>>>> 66fe2e10
                       , monad-control
                       , mtl
                       , network
